--- conflicted
+++ resolved
@@ -28,13 +28,8 @@
 
                 client.GetAll();
 
-<<<<<<< HEAD
-                github.Connection.Received(1).GetResponse<List<EmailAddress>>(_expectedUri,
-                    Arg.Is<Dictionary<string, string>>(dictionary => dictionary.Count == 0));
-=======
                 github.Connection.Received(1).Get<List<EmailAddress>>(_expectedUri,
                     Arg.Is<Dictionary<string, string>>(dictionary => dictionary.Count == 0), null);
->>>>>>> f354d1bf
             }
 
             [Fact]
@@ -45,13 +40,8 @@
 
                 client.GetAll(ApiOptions.None);
 
-<<<<<<< HEAD
-                github.Connection.Received(1).GetResponse<List<EmailAddress>>(_expectedUri,
-                    Arg.Is<Dictionary<string, string>>(dictionary => dictionary.Count == 0));
-=======
                 github.Connection.Received(1).Get<List<EmailAddress>>(_expectedUri,
                     Arg.Is<Dictionary<string, string>>(dictionary => dictionary.Count == 0), null);
->>>>>>> f354d1bf
             }
         }
 
