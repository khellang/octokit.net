--- conflicted
+++ resolved
@@ -16,11 +16,7 @@
             {
                 var firstResponse = new TwoFactorRequiredException(TwoFactorType.AuthenticatorApp);
                 var twoFactorChallengeResult = new TwoFactorChallengeResult("two-factor-code");
-<<<<<<< HEAD
                 var secondResponse = new ApplicationAuthorization { Token = "OAUTHSECRET" };
-=======
-                var secondResponse = new Authorization("OAUTHSECRET");
->>>>>>> 47c05401
 
                 var client = Substitute.For<IObservableAuthorizationsClient>();
                 client.GetOrCreateApplicationAuthentication(Args.String, Args.String, Args.NewAuthorization)
@@ -55,11 +51,7 @@
                     TwoFactorChallengeResult.RequestResendCode,
                     new TwoFactorChallengeResult("two-factor-code")
                 });
-<<<<<<< HEAD
                 var secondResponse = new ApplicationAuthorization { Token = "OAUTHSECRET" };
-=======
-                var secondResponse = new Authorization("OAUTHSECRET");
->>>>>>> 47c05401
 
                 var client = Substitute.For<IObservableAuthorizationsClient>();
                 client.GetOrCreateApplicationAuthentication(Args.String, Args.String, Args.NewAuthorization)
