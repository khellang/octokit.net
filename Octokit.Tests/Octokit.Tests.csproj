﻿<?xml version="1.0" encoding="utf-8"?>
<Project ToolsVersion="4.0" DefaultTargets="Build" xmlns="http://schemas.microsoft.com/developer/msbuild/2003">
  <Import Project="$(MSBuildExtensionsPath)\$(MSBuildToolsVersion)\Microsoft.Common.props" Condition="Exists('$(MSBuildExtensionsPath)\$(MSBuildToolsVersion)\Microsoft.Common.props')" />
  <PropertyGroup>
    <Configuration Condition=" '$(Configuration)' == '' ">Debug</Configuration>
    <Platform Condition=" '$(Platform)' == '' ">AnyCPU</Platform>
    <ProjectGuid>{149448D4-C2F2-4DF9-86BD-03E3272F093B}</ProjectGuid>
    <OutputType>Library</OutputType>
    <AppDesignerFolder>Properties</AppDesignerFolder>
    <RootNamespace>Octokit.Tests</RootNamespace>
    <AssemblyName>Octokit.Tests</AssemblyName>
    <TargetFrameworkVersion>v4.5</TargetFrameworkVersion>
    <FileAlignment>512</FileAlignment>
  </PropertyGroup>
  <PropertyGroup Condition=" '$(Configuration)|$(Platform)' == 'Debug|AnyCPU' ">
    <DebugSymbols>true</DebugSymbols>
    <DebugType>full</DebugType>
    <Optimize>false</Optimize>
    <OutputPath>bin\Debug\Net45\</OutputPath>
    <DefineConstants>TRACE;DEBUG;NET_45</DefineConstants>
    <ErrorReport>prompt</ErrorReport>
    <WarningLevel>4</WarningLevel>
    <NoWarn>4014, 1998</NoWarn>
  </PropertyGroup>
  <PropertyGroup Condition=" '$(Configuration)|$(Platform)' == 'Release|AnyCPU' ">
    <DebugType>pdbonly</DebugType>
    <Optimize>true</Optimize>
    <OutputPath>bin\Release\Net45\</OutputPath>
    <DefineConstants>TRACE;NET_45</DefineConstants>
    <ErrorReport>prompt</ErrorReport>
    <WarningLevel>4</WarningLevel>
    <NoWarn>4014, 1998</NoWarn>
  </PropertyGroup>
  <ItemGroup>
    <Reference Include="NSubstitute, Version=1.6.1.0, Culture=neutral, PublicKeyToken=92dd2e9066daa5ca, processorArchitecture=MSIL">
      <SpecificVersion>False</SpecificVersion>
      <HintPath>..\packages\NSubstitute.1.6.1.0\lib\NET40\NSubstitute.dll</HintPath>
    </Reference>
    <Reference Include="System" />
    <Reference Include="System.Core" />
    <Reference Include="Microsoft.CSharp" />
    <Reference Include="System.Net.Http" />
    <Reference Include="System.Reactive.Core">
      <HintPath>..\packages\Rx-Core.2.1.30214.0\lib\Net45\System.Reactive.Core.dll</HintPath>
    </Reference>
    <Reference Include="System.Reactive.Interfaces">
      <HintPath>..\packages\Rx-Interfaces.2.1.30214.0\lib\Net45\System.Reactive.Interfaces.dll</HintPath>
    </Reference>
    <Reference Include="System.Reactive.Linq">
      <HintPath>..\packages\Rx-Linq.2.1.30214.0\lib\Net45\System.Reactive.Linq.dll</HintPath>
    </Reference>
    <Reference Include="System.XML" />
    <Reference Include="System.Xml.Linq" />
    <Reference Include="xunit, Version=1.9.2.1705, Culture=neutral, PublicKeyToken=8d05b1bb7a6fdb6c, processorArchitecture=MSIL">
      <SpecificVersion>False</SpecificVersion>
      <HintPath>..\packages\xunit.1.9.2\lib\net20\xunit.dll</HintPath>
    </Reference>
    <Reference Include="xunit.extensions, Version=1.9.2.1705, Culture=neutral, PublicKeyToken=8d05b1bb7a6fdb6c, processorArchitecture=MSIL">
      <SpecificVersion>False</SpecificVersion>
      <HintPath>..\packages\xunit.extensions.1.9.2\lib\net20\xunit.extensions.dll</HintPath>
    </Reference>
  </ItemGroup>
  <ItemGroup>
    <Compile Include="Authentication\CredentialsTests.cs" />
<<<<<<< HEAD
    <Compile Include="Clients\SearchClientTests.cs" />
=======
    <Compile Include="Clients\GistsClientTests.cs" />
>>>>>>> 0d5db99c
    <Compile Include="Clients\BlobClientTests.cs" />
    <Compile Include="Clients\RepoCollaboratorsClientTests.cs" />
    <Compile Include="Clients\EventsClientTests.cs" />
    <Compile Include="Clients\AssigneesClientTests.cs" />
    <Compile Include="Clients\CommitsClientTests.cs" />
    <Compile Include="Clients\CommitStatusClientTests.cs" />
    <Compile Include="Clients\TeamsClientTests.cs" />
    <Compile Include="Clients\GitDatabaseClientTests.cs" />
    <Compile Include="Clients\OrganizationMembersClientTests.cs" />
    <Compile Include="Clients\TagsClientTests.cs" />
    <Compile Include="Clients\IssuesEventsClientTests.cs" />
    <Compile Include="Clients\IssueCommentsClientTests.cs" />
    <Compile Include="Clients\MilestonesClientTests.cs" />
    <Compile Include="Clients\IssuesClientTests.cs" />
    <Compile Include="Clients\StarredClientTests.cs" />
    <Compile Include="Clients\NotificationsClientTests.cs" />
    <Compile Include="Clients\ReleasesClientTests.cs" />
    <Compile Include="Clients\SshKeysClientTests.cs" />
    <Compile Include="Clients\TreesClientTests.cs" />
    <Compile Include="Exceptions\ApiExceptionTests.cs" />
    <Compile Include="Exceptions\ApiValidationExceptionTests.cs" />
    <Compile Include="Exceptions\TwoFactorChallengeFailedException.cs" />
    <Compile Include="Exceptions\ForbiddenExceptionTests.cs" />
    <Compile Include="Exceptions\LoginAttemptsExceededExceptionTests.cs" />
    <Compile Include="Exceptions\RateLimitExceededExceptionTests.cs" />
    <Compile Include="Exceptions\TwoFactorRequiredExceptionTests.cs" />
    <Compile Include="Helpers\UriExtensionsTests.cs" />
    <Compile Include="Http\ApiConnectionTests.cs" />
    <Compile Include="Clients\AuthorizationsClientTests.cs" />
    <Compile Include="Clients\MiscellaneousClientTests.cs" />
    <Compile Include="Clients\OrganizationsClientTests.cs" />
    <Compile Include="Helpers\Arg.cs" />
    <Compile Include="Helpers\AssertEx.cs" />
    <Compile Include="Http\HttpClientAdapterTests.cs" />
    <Compile Include="Http\ApiInfoParserTests.cs">
      <SubType>Code</SubType>
    </Compile>
    <Compile Include="Authentication\BasicAuthenticatorTests.cs" />
    <Compile Include="Http\JsonHttpPipelineTests.cs" />
    <Compile Include="Fixtures\EmbeddedResource.cs" />
    <Compile Include="Fixtures\Fixtures.cs" />
    <Compile Include="GitHubClientTests.cs" />
    <Compile Include="Authentication\TokenAuthenticatorTests.cs" />
    <Compile Include="Http\ConnectionTests.cs" />
    <Compile Include="Http\RateLimitTests.cs" />
    <Compile Include="Http\ResponseTests.cs" />
    <Compile Include="Http\RequestTests.cs" />
    <Compile Include="Models\CommitTests.cs" />
    <Compile Include="Models\MilestoneRequestTests.cs" />
    <Compile Include="Models\IssueRequestTests.cs" />
    <Compile Include="Models\ModelExtensionsTests.cs" />
    <Compile Include="Models\ReadOnlyPagedCollectionTests.cs" />
    <Compile Include="Models\RequestParametersTests.cs" />
    <Compile Include="Properties\AssemblyInfo.cs" />
    <Compile Include="Helpers\StringExtensionsTests.cs" />
    <Compile Include="Clients\RepositoriesClientTests.cs" />
    <Compile Include="Reactive\AuthorizationExtensionsTests.cs" />
    <Compile Include="Reactive\ObservableBlobClientTests.cs" />
    <Compile Include="Reactive\ObservableCommitsClientTests.cs" />
    <Compile Include="Reactive\ObservableEventsClientTests.cs" />
    <Compile Include="Reactive\ObservableIssueCommentsClientTests.cs" />
    <Compile Include="Reactive\ObservableIssuesClientTests.cs" />
    <Compile Include="Reactive\ObservableMilestonesClientTests.cs" />
    <Compile Include="Reactive\ObservableOrganizationMembersClientTests.cs" />
    <Compile Include="Reactive\ObservableRepositoriesClientTests.cs" />
    <Compile Include="Reactive\ObservableStarredClientTests.cs" />
    <Compile Include="Reactive\ObservableTreesClientTests.cs" />
    <Compile Include="SimpleJsonSerializerTests.cs" />
    <Compile Include="Clients\UsersClientTests.cs" />
  </ItemGroup>
  <ItemGroup>
    <ProjectReference Include="..\Octokit.Reactive\Octokit.Reactive.csproj">
      <Project>{674b69b8-0780-4d54-ae2b-c15821fa51cb}</Project>
      <Name>Octokit.Reactive</Name>
    </ProjectReference>
    <ProjectReference Include="..\Octokit\Octokit.csproj">
      <Project>{08dd4305-7787-4823-a53f-4d0f725a07f3}</Project>
      <Name>Octokit</Name>
    </ProjectReference>
  </ItemGroup>
  <ItemGroup>
    <EmbeddedResource Include="Fixtures\user_full.json" />
    <EmbeddedResource Include="Fixtures\authorizations.json" />
    <EmbeddedResource Include="Fixtures\authorization.json" />
    <EmbeddedResource Include="Fixtures\repository.json" />
    <EmbeddedResource Include="Fixtures\repositories.json" />
    <EmbeddedResource Include="Fixtures\release_asset.json" />
    <EmbeddedResource Include="Fixtures\release.json" />
    <EmbeddedResource Include="Fixtures\releases.json" />
    <None Include="packages.config" />
    <EmbeddedResource Include="Fixtures\user.json" />
  </ItemGroup>
  <Import Project="$(MSBuildToolsPath)\Microsoft.CSharp.targets" />
  <!-- To modify your build process, add your task inside one of the targets below and uncomment it. 
       Other similar extension points exist, see Microsoft.Common.targets.
  <Target Name="BeforeBuild">
  </Target>
  <Target Name="AfterBuild">
  </Target>
  -->
</Project><|MERGE_RESOLUTION|>--- conflicted
+++ resolved
@@ -62,11 +62,8 @@
   </ItemGroup>
   <ItemGroup>
     <Compile Include="Authentication\CredentialsTests.cs" />
-<<<<<<< HEAD
     <Compile Include="Clients\SearchClientTests.cs" />
-=======
     <Compile Include="Clients\GistsClientTests.cs" />
->>>>>>> 0d5db99c
     <Compile Include="Clients\BlobClientTests.cs" />
     <Compile Include="Clients\RepoCollaboratorsClientTests.cs" />
     <Compile Include="Clients\EventsClientTests.cs" />
