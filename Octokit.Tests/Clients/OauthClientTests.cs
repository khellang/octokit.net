﻿using System;
using System.Linq;
using System.Net.Http;
using System.Threading.Tasks;
using NSubstitute;
using Octokit;
using Octokit.Internal;
using Octokit.Tests;
using Xunit;
using Xunit.Extensions;

public class OauthClientTests
{
    public class TheGetGitHubLoginUrlMethod
    {
        [Theory]
        [InlineData("https://api.github.com", "https://github.com/login/oauth/authorize?client_id=secret")]
        [InlineData("https://github.com", "https://github.com/login/oauth/authorize?client_id=secret")]
        [InlineData("https://example.com", "https://example.com/login/oauth/authorize?client_id=secret")]
        [InlineData("https://api.example.com", "https://api.example.com/login/oauth/authorize?client_id=secret")]
        public void ReturnsProperAuthorizeUrl(string baseAddress, string expectedUrl)
        {
            var connection = Substitute.For<IConnection>();
            connection.BaseAddress.Returns(new Uri(baseAddress));
            var client = new OauthClient(connection);

            var result = client.GetGitHubLoginUrl(new OauthLoginRequest("secret"));

            Assert.Equal(new Uri(expectedUrl), result);
        }

        [Fact]
        public void ReturnsUrlWithAllParameters()
        {
            var request = new OauthLoginRequest("secret")
            {
                RedirectUri = new Uri("https://example.com/foo?foo=bar"),
                Scopes = { "foo", "bar" },
                State = "canARY"
            };
            var connection = Substitute.For<IConnection>();
            connection.BaseAddress.Returns(new Uri("https://api.github.com"));
            var client = new OauthClient(connection);

            var result = client.GetGitHubLoginUrl(request);

            Assert.Equal("/login/oauth/authorize", result.AbsolutePath);
            Assert.Equal("?client_id=secret&redirect_uri=https%3A%2F%2Fexample.com%2Ffoo%3Ffoo%3Dbar&scope=foo%2Cbar&state=canARY", result.Query);
        }
    }

    public class TheCreateAccessTokenMethod
    {
        [Fact]
        public async Task PostsWithCorrectBodyAndContentType()
        {
<<<<<<< HEAD
            var responseToken = new OauthToken();
            var response = Substitute.For<IApiResponse<OauthToken>>();
            response.Body.Returns(responseToken);
=======
            var responseToken = new OauthToken(null, null, null);
            var response = Substitute.For<IResponse<OauthToken>>();
            response.BodyAsObject.Returns(responseToken);
>>>>>>> c85b7965
            var connection = Substitute.For<IConnection>();
            connection.BaseAddress.Returns(new Uri("https://api.github.com/"));
            Uri calledUri = null;
            FormUrlEncodedContent calledBody = null;
            Uri calledHostAddress = null;
            connection.Post<OauthToken>(
                Arg.Do<Uri>(uri => calledUri = uri),
                Arg.Do<object>(body => calledBody = body as FormUrlEncodedContent),
                "application/json",
                null,
                Arg.Do<Uri>(uri => calledHostAddress = uri))
                .Returns(_ => Task.FromResult(response));
            var client = new OauthClient(connection);

            var token = await client.CreateAccessToken(new OauthTokenRequest("secretid", "secretsecret", "code")
            {
                RedirectUri = new Uri("https://example.com/foo")
            });

            Assert.Same(responseToken, token);
            Assert.Equal("login/oauth/access_token", calledUri.ToString());
            Assert.NotNull(calledBody);
            Assert.Equal("https://github.com/", calledHostAddress.ToString());
            Assert.Equal(
                "client_id=secretid&client_secret=secretsecret&code=code&redirect_uri=https%3A%2F%2Fexample.com%2Ffoo",
                await calledBody.ReadAsStringAsync());
        }

        [Fact]
        public async Task DeserializesOAuthScopeFormat()
        {
            var responseText =
            "{\"access_token\":\"token-goes-here\",\"token_type\":\"bearer\",\"scope\":\"notifications,user,user:email\"}";

            var strategy = new SimpleJsonSerializer();

            var token = strategy.Deserialize<OauthToken>(responseText);

            Assert.Equal(token.AccessToken, "token-goes-here");
            Assert.Equal(token.TokenType, "bearer");
            Assert.True(token.Scope.Contains("notifications"));
            Assert.True(token.Scope.Contains("user:email"));
        }
    }
}<|MERGE_RESOLUTION|>--- conflicted
+++ resolved
@@ -54,15 +54,9 @@
         [Fact]
         public async Task PostsWithCorrectBodyAndContentType()
         {
-<<<<<<< HEAD
-            var responseToken = new OauthToken();
-            var response = Substitute.For<IApiResponse<OauthToken>>();
-            response.Body.Returns(responseToken);
-=======
             var responseToken = new OauthToken(null, null, null);
             var response = Substitute.For<IResponse<OauthToken>>();
             response.BodyAsObject.Returns(responseToken);
->>>>>>> c85b7965
             var connection = Substitute.For<IConnection>();
             connection.BaseAddress.Returns(new Uri("https://api.github.com/"));
             Uri calledUri = null;
