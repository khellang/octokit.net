﻿<?xml version="1.0" encoding="utf-8"?>
<Project ToolsVersion="4.0" DefaultTargets="Build" xmlns="http://schemas.microsoft.com/developer/msbuild/2003">
  <Import Project="$(MSBuildExtensionsPath)\$(MSBuildToolsVersion)\Microsoft.Common.props" Condition="Exists('$(MSBuildExtensionsPath)\$(MSBuildToolsVersion)\Microsoft.Common.props')" />
  <PropertyGroup>
    <Configuration Condition=" '$(Configuration)' == '' ">Debug</Configuration>
    <Platform Condition=" '$(Platform)' == '' ">AnyCPU</Platform>
    <ProjectGuid>{3F4686DA-8774-4940-823E-9138F4B42060}</ProjectGuid>
    <OutputType>Library</OutputType>
    <AppDesignerFolder>Properties</AppDesignerFolder>
    <RootNamespace>Octokit.Tests-NetCore45</RootNamespace>
    <AssemblyName>Octokit.Tests-NetCore45</AssemblyName>
    <TargetFrameworkVersion>v4.5</TargetFrameworkVersion>
    <FileAlignment>512</FileAlignment>
  </PropertyGroup>
  <PropertyGroup Condition=" '$(Configuration)|$(Platform)' == 'Debug|AnyCPU' ">
    <DebugSymbols>true</DebugSymbols>
    <DebugType>full</DebugType>
    <Optimize>false</Optimize>
    <OutputPath>bin\Debug\NetCore45\</OutputPath>
    <DefineConstants>TRACE;DEBUG;NETFX_CORE;CODE_ANALYSIS;SIMPLE_JSON_OBJARRAYINTERNAL;SIMPLE_JSON_INTERNAL;NET_45</DefineConstants>
    <ErrorReport>prompt</ErrorReport>
    <WarningLevel>4</WarningLevel>
    <NoWarn>4014, 1998</NoWarn>
  </PropertyGroup>
  <PropertyGroup Condition=" '$(Configuration)|$(Platform)' == 'Release|AnyCPU' ">
    <DebugType>pdbonly</DebugType>
    <Optimize>true</Optimize>
    <OutputPath>bin\Release\NetCore45\</OutputPath>
    <DefineConstants>TRACE;NETFX_CORE;CODE_ANALYSIS;SIMPLE_JSON_OBJARRAYINTERNAL;SIMPLE_JSON_INTERNAL;NET_45</DefineConstants>
    <ErrorReport>prompt</ErrorReport>
    <WarningLevel>4</WarningLevel>
    <NoWarn>4014, 1998</NoWarn>
  </PropertyGroup>
  <ItemGroup>
    <Reference Include="NSubstitute, Version=1.6.1.0, Culture=neutral, PublicKeyToken=92dd2e9066daa5ca, processorArchitecture=MSIL">
      <SpecificVersion>False</SpecificVersion>
      <HintPath>..\packages\NSubstitute.1.6.1.0\lib\NET40\NSubstitute.dll</HintPath>
    </Reference>
    <Reference Include="System" />
    <Reference Include="System.Core" />
    <Reference Include="Microsoft.CSharp" />
    <Reference Include="System.Net.Http" />
    <Reference Include="System.XML" />
    <Reference Include="System.Xml.Linq" />
    <Reference Include="xunit, Version=1.9.2.1705, Culture=neutral, PublicKeyToken=8d05b1bb7a6fdb6c, processorArchitecture=MSIL">
      <SpecificVersion>False</SpecificVersion>
      <HintPath>..\packages\xunit.1.9.2\lib\net20\xunit.dll</HintPath>
    </Reference>
    <Reference Include="xunit.extensions, Version=1.9.2.1705, Culture=neutral, PublicKeyToken=8d05b1bb7a6fdb6c, processorArchitecture=MSIL">
      <SpecificVersion>False</SpecificVersion>
      <HintPath>..\packages\xunit.extensions.1.9.2\lib\net20\xunit.extensions.dll</HintPath>
    </Reference>
  </ItemGroup>
  <ItemGroup>
    <Compile Include="Authentication\CredentialsTests.cs" />
    <Compile Include="Clients\AssigneesClientTests.cs" />
<<<<<<< HEAD
    <Compile Include="Clients\BlobClientTests.cs" />
=======
    <Compile Include="Clients\CommitsClientTests.cs" />
>>>>>>> e716a073
    <Compile Include="Clients\CommitStatusClientTests.cs" />
    <Compile Include="Clients\EventsClientTests.cs" />
    <Compile Include="Clients\GitDatabaseClientTests.cs" />
    <Compile Include="Clients\IssueCommentsClientTests.cs" />
    <Compile Include="Clients\IssuesClientTests.cs" />
    <Compile Include="Clients\IssuesEventsClientTests.cs" />
    <Compile Include="Clients\MilestonesClientTests.cs" />
    <Compile Include="Clients\MiscellaneousClientTests.cs" />
    <Compile Include="Clients\NotificationsClientTests.cs" />
    <Compile Include="Clients\OrganizationMembersClientTests.cs" />
    <Compile Include="Clients\ReleasesClientTests.cs" />
    <Compile Include="Clients\SshKeysClientTests.cs" />
    <Compile Include="Clients\StarredClientTests.cs" />
    <Compile Include="Clients\TagsClientTests.cs" />
    <Compile Include="Exceptions\ApiExceptionTests.cs" />
    <Compile Include="Exceptions\ApiValidationExceptionTests.cs" />
    <Compile Include="Exceptions\ForbiddenExceptionTests.cs" />
    <Compile Include="Exceptions\LoginAttemptsExceededExceptionTests.cs" />
    <Compile Include="Exceptions\RateLimitExceededExceptionTests.cs" />
    <Compile Include="Exceptions\TwoFactorChallengeFailedException.cs" />
    <Compile Include="Exceptions\TwoFactorRequiredExceptionTests.cs" />
    <Compile Include="Helpers\UriExtensionsTests.cs" />
    <Compile Include="Http\ApiConnectionTests.cs" />
    <Compile Include="Clients\AuthorizationsClientTests.cs" />
    <Compile Include="Clients\OrganizationsClientTests.cs" />
    <Compile Include="Helpers\Arg.cs" />
    <Compile Include="Helpers\AssertEx.cs" />
    <Compile Include="Http\HttpClientAdapterTests.cs" />
    <Compile Include="Http\ApiInfoParserTests.cs">
      <SubType>Code</SubType>
    </Compile>
    <Compile Include="Authentication\BasicAuthenticatorTests.cs" />
    <Compile Include="Http\JsonHttpPipelineTests.cs" />
    <Compile Include="Fixtures\EmbeddedResource.cs" />
    <Compile Include="Fixtures\Fixtures.cs" />
    <Compile Include="GitHubClientTests.cs" />
    <Compile Include="Authentication\TokenAuthenticatorTests.cs" />
    <Compile Include="Http\ConnectionTests.cs" />
    <Compile Include="Http\RateLimitTests.cs" />
    <Compile Include="Http\ResponseTests.cs" />
    <Compile Include="Http\RequestTests.cs" />
    <Compile Include="Models\CommitTests.cs" />
    <Compile Include="Models\IssueRequestTests.cs" />
    <Compile Include="Models\MilestoneRequestTests.cs" />
    <Compile Include="Models\ModelExtensionsTests.cs" />
    <Compile Include="Models\ReadOnlyPagedCollectionTests.cs" />
    <Compile Include="Models\RequestParametersTests.cs" />
    <Compile Include="Properties\AssemblyInfo.cs" />
    <Compile Include="Helpers\StringExtensionsTests.cs" />
    <Compile Include="Clients\RepositoriesClientTests.cs" />
    <Compile Include="SimpleJsonSerializerTests.cs" />
    <Compile Include="Clients\UsersClientTests.cs" />
    <Compile Include="Clients\TeamsClientTests.cs" />
  </ItemGroup>
  <ItemGroup>
    <EmbeddedResource Include="Fixtures\user_full.json" />
    <EmbeddedResource Include="Fixtures\authorizations.json" />
    <EmbeddedResource Include="Fixtures\authorization.json" />
    <EmbeddedResource Include="Fixtures\repository.json" />
    <EmbeddedResource Include="Fixtures\repositories.json" />
    <None Include="packages.config" />
    <EmbeddedResource Include="Fixtures\user.json" />
  </ItemGroup>
  <ItemGroup>
    <ProjectReference Include="..\Octokit\Octokit-NetCore45.csproj">
      <Project>{c8bc13b6-3fa3-4716-827d-e7706f976fe1}</Project>
      <Name>Octokit-NetCore45</Name>
    </ProjectReference>
  </ItemGroup>
  <Import Project="$(MSBuildToolsPath)\Microsoft.CSharp.targets" />
  <!-- To modify your build process, add your task inside one of the targets below and uncomment it. 
       Other similar extension points exist, see Microsoft.Common.targets.
  <Target Name="BeforeBuild">
  </Target>
  <Target Name="AfterBuild">
  </Target>
  -->
</Project><|MERGE_RESOLUTION|>--- conflicted
+++ resolved
@@ -54,11 +54,8 @@
   <ItemGroup>
     <Compile Include="Authentication\CredentialsTests.cs" />
     <Compile Include="Clients\AssigneesClientTests.cs" />
-<<<<<<< HEAD
     <Compile Include="Clients\BlobClientTests.cs" />
-=======
     <Compile Include="Clients\CommitsClientTests.cs" />
->>>>>>> e716a073
     <Compile Include="Clients\CommitStatusClientTests.cs" />
     <Compile Include="Clients\EventsClientTests.cs" />
     <Compile Include="Clients\GitDatabaseClientTests.cs" />
