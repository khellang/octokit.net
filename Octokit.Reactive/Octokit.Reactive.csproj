--- conflicted
+++ resolved
@@ -73,16 +73,13 @@
     <Compile Include="..\SolutionInfo.cs">
       <Link>Properties\SolutionInfo.cs</Link>
     </Compile>
-<<<<<<< HEAD
     <Compile Include="Clients\IObservableOauthClient.cs" />
     <Compile Include="Clients\IObservableRepositoryCommitsClients.cs" />
     <Compile Include="Clients\ObservableOauthClient.cs" />
     <Compile Include="Clients\ObservableRepositoryCommentsClient.cs" />
     <Compile Include="Clients\IObservableRepositoryCommentsClient.cs" />
-=======
     <Compile Include="Clients\IObservableRepositoryHooksClient.cs" />
     <Compile Include="Clients\IObservableRepositoryForksClient.cs" />
->>>>>>> c597449f
     <Compile Include="Clients\IObservableDeploymentsClient.cs" />
     <Compile Include="Clients\IObservableDeploymentStatusClient.cs" />
     <Compile Include="Clients\IObservableFeedsClient.cs" />
