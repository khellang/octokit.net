--- conflicted
+++ resolved
@@ -132,16 +132,13 @@
     <Compile Include="Clients\ObservableFollowersClient.cs" />
     <Compile Include="Clients\IObservableUserEmailsClient.cs" />
     <Compile Include="Clients\ObservableUserEmailsClient.cs" />
-<<<<<<< HEAD
     <Compile Include="Clients\IObservableStatisticsClient.cs" />
     <Compile Include="Clients\ObservableStatisticsClient.cs" />
-=======
     <Compile Include="Clients\IObservableBlobsClient.cs" />
     <Compile Include="Clients\IObservableIssuesLabelsClient.cs" />
     <Compile Include="Clients\IObservableTeamsClient.cs" />
     <Compile Include="Clients\ObservableTeamsClient.cs" />
     <Compile Include="Clients\ObservableIssuesLabelsClient.cs" />
->>>>>>> dcb6e6a7
   </ItemGroup>
   <Import Project="$(MSBuildBinPath)\Microsoft.CSharp.targets" />
   <ItemGroup>
