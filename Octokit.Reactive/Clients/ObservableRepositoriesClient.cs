--- conflicted
+++ resolved
@@ -168,7 +168,6 @@
         public IObservableCommitStatusClient CommitStatus { get; private set; }
 
         /// <summary>
-<<<<<<< HEAD
         /// Client for GitHub's Repository Deployments API
         /// </summary>
         /// <remarks>
@@ -193,7 +192,6 @@
         public IObservableRepositoryCommentsClient RepositoryComments { get; private set; }
 
         /// <summary>
-=======
         /// Gets a client for GitHub's Repository Hooks
         /// </summary>
         public IObservableRepositoryHooksClient Hooks
@@ -201,7 +199,7 @@
             get; private set;
         }
 
->>>>>>> c597449f
+        /// <summary>
         /// Gets all the branches for the specified repository.
         /// </summary>
         /// <remarks>
