--- conflicted
+++ resolved
@@ -3,10 +3,7 @@
     public interface IObservableActivitiesClient
     {
         IObservableEventsClient Events { get; }
-<<<<<<< HEAD
         IObservableWatchedClient Watched { get; }
-=======
         IObservableStarredClient Starred { get; }
->>>>>>> dbdfe5f1
     }
 }