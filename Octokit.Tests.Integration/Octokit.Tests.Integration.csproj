--- conflicted
+++ resolved
@@ -118,11 +118,8 @@
     <Compile Include="Helpers\GitHubEnterpriseTestAttribute.cs" />
     <Compile Include="Helpers\PersonalAccessTokenTestAttribute.cs" />
     <Compile Include="Helpers\PaidAccountTestAttribute.cs" />
-<<<<<<< HEAD
+    <Compile Include="Helpers\ReferenceExtensionsTests.cs" />
     <Compile Include="Helpers\EnterpriseTeamContext.cs" />
-=======
-    <Compile Include="Helpers\ReferenceExtensionsTests.cs" />
->>>>>>> 42d84735
     <Compile Include="Helpers\RepositoryContext.cs" />
     <Compile Include="Helpers\RepositorySetupHelper.cs" />
     <Compile Include="HttpClientAdapterTests.cs" />
