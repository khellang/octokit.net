﻿using System;
using System.Collections.Generic;
using System.Diagnostics.CodeAnalysis;
<<<<<<< HEAD
using System.Runtime.Serialization;
=======
using System.IO;
>>>>>>> ac75c8ce
using System.Text;
using System.Threading.Tasks;
using Octokit.Http;

namespace Octokit
{
    /// <summary>
    /// Represents an oauth application.
    /// </summary>
    public class Application
    {
        /// <summary>
        /// <see cref="Application"/> Name.
        /// </summary>
        public string Name { get; set; }

        /// <summary>
        /// The Url of this <see cref="Application"/>.
        /// </summary>
        public string Url { get; set; }
    }

    public class AuthorizationUpdate
    {
        /// <summary>
        /// Replace scopes with this list.
        /// </summary>
        [SuppressMessage("Microsoft.Performance", "CA1819:PropertiesShouldNotReturnArrays", Justification = "Special type of model object that only updates none-null fields.")]
        public string[] Scopes { get; set; }

        /// <summary>
        /// Notes about this particular <see cref="Authorization"/>.
        /// </summary>
        public string Note { get; set; }

        /// <summary>
        /// A url for more information about notes.
        /// </summary>
        public string NoteUrl { get; set; }
    }

    /// <summary>
    /// Represents an oauth access given to a particular application.
    /// </summary>
    public class Authorization
    {
        /// <summary>
        /// The Id of this <see cref="Authorization"/>.
        /// </summary>
        public int Id { get; set; }

        /// <summary>
        /// The API URL for this <see cref="Authorization"/>.
        /// </summary>
        public string Url { get; set; }

        /// <summary>
        /// The <see cref="Application"/> that created this <see cref="Authorization"/>.
        /// </summary>
        public Application Application { get; set; }

        /// <summary>
        /// The oauth token (be careful with these, they are like passwords!).
        /// </summary>
        public string Token { get; set; }

        /// <summary>
        /// Notes about this particular <see cref="Authorization"/>.
        /// </summary>
        public string Note { get; set; }

        /// <summary>
        /// A url for more information about notes.
        /// </summary>
        public string NoteUrl { get; set; }

        /// <summary>
        /// When this <see cref="Authorization"/> was created.
        /// </summary>
        public DateTimeOffset CreatedAt { get; set; }

        /// <summary>
        /// When this <see cref="Authorization"/> was last updated.
        /// </summary>
        public DateTimeOffset UpdateAt { get; set; }

        /// <summary>
        /// The scopes that this <see cref="Authorization"/> has. This is the kind of access that the token allows.
        /// </summary>
        [SuppressMessage("Microsoft.Performance", "CA1819:PropertiesShouldNotReturnArrays", Justification = "Special type of model object that only updates none-null fields.")]
        public string[] Scopes { get; set; }

        public string ScopesDelimited
        {
            get { return string.Join(",", Scopes); }
        }
    }

    /// <summary>
    /// Represents updatable fields on a user. Values that are null will not be sent in the request.
    /// Use string.empty if you want to clear clear a value.
    /// </summary>
    public class UserUpdate
    {
        /// <summary>
        /// This user's bio.
        /// </summary>
        public string Bio { get; set; }

        /// <summary>
        /// URL for this user's blog.
        /// </summary>
        public string Blog { get; set; }

        /// <summary>
        /// The company this user's works for.
        /// </summary>
        public string Company { get; set; }

        /// <summary>
        /// This user's email.
        /// </summary>
        public string Email { get; set; }

        /// <summary>
        /// The geographic location of this user.
        /// </summary>
        public string Location { get; set; }

        /// <summary>
        /// This user's full name.
        /// </summary>
        public string Name { get; set; }

        /// <summary>
        /// Tells if this user is currently hireable.
        /// </summary>
        public bool? Hireable { get; set; }
    }

    /// <summary>
    /// Represents a user on GitHub.
    /// </summary>
    public class User : Account
    {
        /// <summary>
        /// Hex Gravatar identifier
        /// </summary>
        public string GravatarId { get; set; }

        /// <summary>
        /// Whether or not the user is an administrator of the site
        /// </summary>
        public bool SiteAdmin { get; set; }
    }

    public class Organization : Account
    {
        /// <summary>
        /// The billing address for an organization. This is only returned when updating 
        /// an organization.
        /// </summary>
        public string BillingAddress { get; set; }
    }

    public abstract class Account
    {
        /// <summary>
        /// URL for this user's avatar.
        /// </summary>
        public string AvatarUrl { get; set; }

        /// <summary>
        /// This user's bio.
        /// </summary>
        public string Bio { get; set; }

        /// <summary>
        /// URL for this user's blog.
        /// </summary>
        public string Blog { get; set; }

        /// <summary>
        /// Number of collaborators this user has on their account.
        /// </summary>
        public int Collaborators { get; set; }

        /// <summary>
        /// The company this user's works for.
        /// </summary>
        public string Company { get; set; }

        /// <summary>
        /// The date this user account was create.
        /// </summary>
        public DateTimeOffset CreatedAt { get; set; }

        /// <summary>
        /// The amout of disk space this user is currently using.
        /// </summary>
        public int DiskUsage { get; set; }

        /// <summary>
        /// This user's email.
        /// </summary>
        public string Email { get; set; }

        /// <summary>
        /// Number of follwers this user has.
        /// </summary>
        public int Followers { get; set; }

        /// <summary>
        /// Number of other users this user is following.
        /// </summary>
        public int Following { get; set; }

        /// <summary>
        /// Tells if this user is currently hireable.
        /// </summary>
        public bool Hireable { get; set; }

        /// <summary>
        /// The HTML URL for this user on github.com.
        /// </summary>
        public string HtmlUrl { get; set; }

        /// <summary>
        /// The system-wide unique Id for this user.
        /// </summary>
        public int Id { get; set; }

        /// <summary>
        /// The geographic location of this user.
        /// </summary>
        public string Location { get; set; }

        /// <summary>
        /// This user's login.
        /// </summary>
        public string Login { get; set; }

        /// <summary>
        /// This user's full name.
        /// </summary>
        public string Name { get; set; }

        /// <summary>
        /// Number of private repos owned by this user.
        /// </summary>
        public int OwnedPrivateRepos { get; set; }

        /// <summary>
        /// The plan this user pays for.
        /// </summary>
        public Plan Plan { get; set; }

        /// <summary>
        /// The number of private gists this user has created.
        /// </summary>
        public int PrivateGists { get; set; }

        /// <summary>
        /// The number of public gists this user has created.
        /// </summary>
        public int PublicGists { get; set; }

        /// <summary>
        /// The number of public repos owned by this user.
        /// </summary>
        public int PublicRepos { get; set; }

        /// <summary>
        /// The total number of private repos this user owns.
        /// </summary>
        public int TotalPrivateRepos { get; set; }

        /// <summary>
        /// The api URL for this user.
        /// </summary>
        public string Url { get; set; }
    }

    internal class ReadmeResponse
    {
        public string Content { get; set; }
        public string Name { get; set; }
        public string HtmlUrl { get; set; }
        public string Url { get; set; }
        public string Encoding { get; set; }
    }

    public class Readme
    {
        readonly Lazy<Task<string>> htmlContent;

        internal Readme(ReadmeResponse response, IApiConnection<Repository> client)
        {
            Ensure.ArgumentNotNull(response, "response");
            Ensure.ArgumentNotNull(client, "client");

            Name = response.Name;
            Url = new Uri(response.Url);
            HtmlUrl = new Uri(response.HtmlUrl);
            if (response.Encoding.Equals("base64", StringComparison.OrdinalIgnoreCase))
            {
                var contentAsBytes = Convert.FromBase64String(response.Content);
                Content = Encoding.UTF8.GetString(contentAsBytes, 0, contentAsBytes.Length);
            }
            htmlContent = new Lazy<Task<string>>(async () => await client.GetHtml(HtmlUrl));
        }

        public string Content { get; private set; }
        public string Name { get; private set; }
        public Uri HtmlUrl { get; private set; }
        public Uri Url { get; private set; }

        [SuppressMessage("Microsoft.Design", "CA1024:UsePropertiesWhereAppropriate",
            Justification = "Makse a network request")]
        public async Task<string> GetHtmlContent()
        {
            return await htmlContent.Value;
        }
    }

    public class SshKey
    {
        /// <summary>
        /// The system-wide unique Id for this user.
        /// </summary>
        public int Id { get; set; }

        /// <summary>
        /// The SSH Key
        /// </summary>
        public string Key { get; set; }

        /// <summary>
        /// The title of the SSH key
        /// </summary>
        public string Title { get; set; }

        /// <summary>
        /// The api URL for this organization.
        /// </summary>
        public string Url { get; set; }
    }

    /// <summary>
    /// Represents the data and name parsed from the Ssh key.
    /// </summary>
    public class SshKeyInfo
    {
        public SshKeyInfo(string data, string name)
        {
            Ensure.ArgumentNotNull(data, "data");
            Ensure.ArgumentNotNull(name, "name");

            Data = data;
            Name = name;
        }

        public string Data { get; private set; }
        public string Name { get; private set; }
    }

    public class SshKeyUpdate
    {
        /// <summary>
        /// The SSH Key
        /// </summary>
        public string Key { get; set; }

        /// <summary>
        /// The title of the SSH key
        /// </summary>
        public string Title { get; set; }
    }

    /// <summary>
    /// A plan (either paid or free) for a particular user
    /// </summary>
    public class Plan
    {
        /// <summary>
        /// The number of collaborators allowed with this plan.
        /// </summary>
        public int Collaborators { get; set; }

        /// <summary>
        /// The name of the plan.
        /// </summary>
        public string Name { get; set; }

        /// <summary>
        /// The number of private repositories allowed with this plan.
        /// </summary>
        public int PrivateRepos { get; set; }

        /// <summary>
        /// The amount of disk space allowed with this plan.
        /// </summary>
        public int Space { get; set; }

        /// <summary>
        /// The billing email for the organization. Only has a value in response to editing an organization.
        /// </summary>
        public string BillingEmail { get; set; }
    }

    public class Repository
    {
        public string Url { get; set; }
        public string HtmlUrl { get; set; }
        public string CloneUrl { get; set; }
        public string GitUrl { get; set; }
        public string SshUrl { get; set; }
        public string SvnUrl { get; set; }
        public string MirrorUrl { get; set; }
        public int Id { get; set; }
        public User Owner { get; set; }
        public string Name { get; set; }
        public string FullName { get; set; }
        public string Description { get; set; }
        public string Homepage { get; set; }
        public string Language { get; set; }
        public bool Private { get; set; }
        public bool Fork { get; set; }
        public int ForksCount { get; set; }
        public int WatchersCount { get; set; }
        public string MasterBranch { get; set; }
        public int OpenIssuesCount { get; set; }
        public DateTimeOffset? PushedAt { get; set; }
        public DateTimeOffset CreatedAt { get; set; }
        public DateTimeOffset UpdatedAt { get; set; }

        public User Organization { get; set; }
        public Repository Parent { get; set; }
        public Repository Source { get; set; }
        public bool HasIssues { get; set; }
        public bool HasWiki { get; set; }
        public bool HasDownloads { get; set; }
    }

    public class EmailAddress
    {
        public string Email { get; set; }

        public bool Verified { get; set; }

        public bool Primary { get; set; }
    }

<<<<<<< HEAD
    /// <summary>
    /// Describes a new repository to create via the <see cref="IRepositoriesClient.Create"/> method.
    /// </summary>
    public class NewRepository
    {
        /// <summary>
        /// Optional. Gets or sets whether to create an initial commit with empty README. The default is false.
        /// </summary>
        public bool? AutoInit { get; set; }

        /// <summary>
        /// Required. Gets or sets the new repository's description
        /// </summary>
        public string Description { get; set; }
        
        /// <summary>s
        /// Optional. Gets or sets whether to the enable downloads for the new repository. The default is true.
        /// </summary>
        public bool? HasDownloads { get; set; }

        /// <summary>s
        /// Optional. Gets or sets whether to the enable issues for the new repository. The default is true.
        /// </summary>
        public bool? HasIssues { get; set; }

        /// <summary>s
        /// Optional. Gets or sets whether to the enable the wiki for the new repository. The default is true.
        /// </summary>
        public bool? HasWiki { get; set; }

        /// <summary>
        /// Optional. Gets or sets the new repository's optional website.
        /// </summary>
        public string Homepage { get; set; }

        /// <summary>
        /// Optional. Gets or sets the desired language's or platform's .gitignore template to apply. Use the name of the template without the extension; "Haskell", for example. Ignored if <see cref="AutoInit"/> is null or false.
        /// </summary>
        [SuppressMessage("Microsoft.Naming", "CA1704:IdentifiersShouldBeSpelledCorrectly", MessageId = "Gitignore", Justification="It needs to be this way for proper serialization.")]
        public string GitignoreTemplate { get; set; }

        /// <summary>
        /// Required. Gets or sets the new repository's name.
        /// </summary>
        public string Name { get; set; }

        /// <summary>
        /// Optional. Gets or sets whether the new repository is private; the default is false.
        /// </summary>
        public bool? Private { get; set; }

        /// <summary>
        /// Optional. Gets or sets the ID of the team to grant access to this repository. This is only valid when creating a repository for an organization.
        /// </summary>
        public int? TeamId { get; set; }
=======
    public class Release
    {
        public string Url { get; set; }
        public string HtmlUrl { get; set; }
        public string AssetsUrl { get; set; }
        public string UploadUrl { get; set; }
        public int Id { get; set; }
        public string TagName { get; set; }
        [SuppressMessage("Microsoft.Naming", "CA1704:IdentifiersShouldBeSpelledCorrectly", MessageId = "Commitish")]
        public string TargetCommitish { get; set; }
        public string Name { get; set; }
        public string Body { get; set; }
        public bool Draft { get; set; }
        public bool Prerelease { get; set; }
        public DateTimeOffset CreatedAt { get; set; }
        public DateTimeOffset PublishedAt { get; set; }
    }

    public class ReleaseUpdate
    {
        public ReleaseUpdate(string tagName)
        {
            Ensure.ArgumentNotNullOrEmptyString(tagName, "tagName");
            TagName = tagName;
        }

        public string TagName { get; private set; }
        [SuppressMessage("Microsoft.Naming", "CA1704:IdentifiersShouldBeSpelledCorrectly", MessageId = "Commitish")]
        public string TargetCommitish { get; set; }
        public string Name { get; set; }
        public string Description { get; set; }
        public bool Draft { get; set; }
        public bool Prerelease { get; set; }
    }

    public class ReleaseAsset
    {
        public string Url { get; set; }
        public int Id { get; set; }
        public string Name { get; set; }
        public string Label { get; set; }
        public string State { get; set; }
        public string ContentType { get; set; }
        public int Size { get; set; }
        public int DownloadCount { get; set; }
        public DateTimeOffset CreatedAt { get; set; }
        public DateTimeOffset UpdatedAt { get; set; }
    }

    public class ReleaseAssetUpload
    {
        public string FileName { get; set; }
        public string ContentType { get; set; }
        public Stream RawData { get; set; }
    }

    public class ApiError
    {
        public string Message { get; set; }

        // TODO: This ought to be an IReadOnlyList<ApiErrorDetail> but we need to add support to SimpleJson for that.
        [SuppressMessage("Microsoft.Usage", "CA2227:CollectionPropertiesShouldBeReadOnly")]
        public IList<ApiErrorDetail> Errors { get; set; }
    }

    public class ApiErrorDetail
    {
        public string Message { get; set; }

        public string Code { get; set; }

        public string Field { get; set; }

        public string Resource { get; set; }
>>>>>>> ac75c8ce
    }
}<|MERGE_RESOLUTION|>--- conflicted
+++ resolved
@@ -1,11 +1,7 @@
 ﻿using System;
 using System.Collections.Generic;
 using System.Diagnostics.CodeAnalysis;
-<<<<<<< HEAD
-using System.Runtime.Serialization;
-=======
 using System.IO;
->>>>>>> ac75c8ce
 using System.Text;
 using System.Threading.Tasks;
 using Octokit.Http;
@@ -459,63 +455,6 @@
         public bool Primary { get; set; }
     }
 
-<<<<<<< HEAD
-    /// <summary>
-    /// Describes a new repository to create via the <see cref="IRepositoriesClient.Create"/> method.
-    /// </summary>
-    public class NewRepository
-    {
-        /// <summary>
-        /// Optional. Gets or sets whether to create an initial commit with empty README. The default is false.
-        /// </summary>
-        public bool? AutoInit { get; set; }
-
-        /// <summary>
-        /// Required. Gets or sets the new repository's description
-        /// </summary>
-        public string Description { get; set; }
-        
-        /// <summary>s
-        /// Optional. Gets or sets whether to the enable downloads for the new repository. The default is true.
-        /// </summary>
-        public bool? HasDownloads { get; set; }
-
-        /// <summary>s
-        /// Optional. Gets or sets whether to the enable issues for the new repository. The default is true.
-        /// </summary>
-        public bool? HasIssues { get; set; }
-
-        /// <summary>s
-        /// Optional. Gets or sets whether to the enable the wiki for the new repository. The default is true.
-        /// </summary>
-        public bool? HasWiki { get; set; }
-
-        /// <summary>
-        /// Optional. Gets or sets the new repository's optional website.
-        /// </summary>
-        public string Homepage { get; set; }
-
-        /// <summary>
-        /// Optional. Gets or sets the desired language's or platform's .gitignore template to apply. Use the name of the template without the extension; "Haskell", for example. Ignored if <see cref="AutoInit"/> is null or false.
-        /// </summary>
-        [SuppressMessage("Microsoft.Naming", "CA1704:IdentifiersShouldBeSpelledCorrectly", MessageId = "Gitignore", Justification="It needs to be this way for proper serialization.")]
-        public string GitignoreTemplate { get; set; }
-
-        /// <summary>
-        /// Required. Gets or sets the new repository's name.
-        /// </summary>
-        public string Name { get; set; }
-
-        /// <summary>
-        /// Optional. Gets or sets whether the new repository is private; the default is false.
-        /// </summary>
-        public bool? Private { get; set; }
-
-        /// <summary>
-        /// Optional. Gets or sets the ID of the team to grant access to this repository. This is only valid when creating a repository for an organization.
-        /// </summary>
-        public int? TeamId { get; set; }
-=======
     public class Release
     {
         public string Url { get; set; }
@@ -590,6 +529,62 @@
         public string Field { get; set; }
 
         public string Resource { get; set; }
->>>>>>> ac75c8ce
+    }
+
+    /// <summary>
+    /// Describes a new repository to create via the <see cref="IRepositoriesClient.Create"/> method.
+    /// </summary>
+    public class NewRepository
+    {
+        /// <summary>
+        /// Optional. Gets or sets whether to create an initial commit with empty README. The default is false.
+        /// </summary>
+        public bool? AutoInit { get; set; }
+
+        /// <summary>
+        /// Required. Gets or sets the new repository's description
+        /// </summary>
+        public string Description { get; set; }
+
+        /// <summary>s
+        /// Optional. Gets or sets whether to the enable downloads for the new repository. The default is true.
+        /// </summary>
+        public bool? HasDownloads { get; set; }
+
+        /// <summary>s
+        /// Optional. Gets or sets whether to the enable issues for the new repository. The default is true.
+        /// </summary>
+        public bool? HasIssues { get; set; }
+
+        /// <summary>s
+        /// Optional. Gets or sets whether to the enable the wiki for the new repository. The default is true.
+        /// </summary>
+        public bool? HasWiki { get; set; }
+
+        /// <summary>
+        /// Optional. Gets or sets the new repository's optional website.
+        /// </summary>
+        public string Homepage { get; set; }
+
+        /// <summary>
+        /// Optional. Gets or sets the desired language's or platform's .gitignore template to apply. Use the name of the template without the extension; "Haskell", for example. Ignored if <see cref="AutoInit"/> is null or false.
+        /// </summary>
+        [SuppressMessage("Microsoft.Naming", "CA1704:IdentifiersShouldBeSpelledCorrectly", MessageId = "Gitignore", Justification = "It needs to be this way for proper serialization.")]
+        public string GitignoreTemplate { get; set; }
+
+        /// <summary>
+        /// Required. Gets or sets the new repository's name.
+        /// </summary>
+        public string Name { get; set; }
+
+        /// <summary>
+        /// Optional. Gets or sets whether the new repository is private; the default is false.
+        /// </summary>
+        public bool? Private { get; set; }
+
+        /// <summary>
+        /// Optional. Gets or sets the ID of the team to grant access to this repository. This is only valid when creating a repository for an organization.
+        /// </summary>
+        public int? TeamId { get; set; }
     }
 }