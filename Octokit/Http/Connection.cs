﻿using System;
using System.Collections.Generic;
using System.Globalization;
using System.Linq;
using System.Net;
using System.Net.Http;
using System.Threading;
using System.Threading.Tasks;
using Octokit.Internal;

namespace Octokit
{
    // NOTE: Every request method must go through the `RunRequest` code path. So if you need to add a new method
    //       ensure it goes through there. :)
    /// <summary>
    /// A connection for making HTTP requests against URI endpoints.
    /// </summary>
    public class Connection : IConnection
    {
        static readonly Uri _defaultGitHubApiUrl = GitHubClient.GitHubApiUrl;
        static readonly ICredentialStore _anonymousCredentials = new InMemoryCredentialStore(Credentials.Anonymous);

        readonly Authenticator _authenticator;
        readonly JsonHttpPipeline _jsonPipeline;
        readonly IHttpClient _httpClient;

        /// <summary>
        /// Creates a new connection instance used to make requests of the GitHub API.
        /// </summary>
        /// <param name="productInformation">
        /// The name (and optionally version) of the product using this library. This is sent to the server as part of
        /// the user agent for analytics purposes.
        /// </param>
        public Connection(ProductHeaderValue productInformation)
            : this(productInformation, _defaultGitHubApiUrl, _anonymousCredentials)
        {
        }

        /// <summary>
        /// Creates a new connection instance used to make requests of the GitHub API.
        /// </summary>
        /// <param name="productInformation">
        /// The name (and optionally version) of the product using this library. This is sent to the server as part of
        /// the user agent for analytics purposes.
        /// </param>
        /// <param name="httpClient">
        /// The client to use for executing requests
        /// </param>
        public Connection(ProductHeaderValue productInformation, IHttpClient httpClient)
            : this(productInformation, _defaultGitHubApiUrl, _anonymousCredentials, httpClient, new SimpleJsonSerializer())
        {
        }

        /// <summary>
        /// Creates a new connection instance used to make requests of the GitHub API.
        /// </summary>
        /// <param name="productInformation">
        /// The name (and optionally version) of the product using this library. This is sent to the server as part of
        /// the user agent for analytics purposes.
        /// </param>
        /// <param name="baseAddress">
        /// The address to point this client to such as https://api.github.com or the URL to a GitHub Enterprise 
        /// instance</param>
        public Connection(ProductHeaderValue productInformation, Uri baseAddress)
            : this(productInformation, baseAddress, _anonymousCredentials)
        {
        }

        /// <summary>
        /// Creates a new connection instance used to make requests of the GitHub API.
        /// </summary>
        /// <param name="productInformation">
        /// The name (and optionally version) of the product using this library. This is sent to the server as part of
        /// the user agent for analytics purposes.
        /// </param>
        /// <param name="credentialStore">Provides credentials to the client when making requests</param>
        public Connection(ProductHeaderValue productInformation, ICredentialStore credentialStore)
            : this(productInformation, _defaultGitHubApiUrl, credentialStore)
        {
        }

        /// <summary>
        /// Creates a new connection instance used to make requests of the GitHub API.
        /// </summary>
        /// <param name="productInformation">
        /// The name (and optionally version) of the product using this library. This is sent to the server as part of
        /// the user agent for analytics purposes.
        /// </param>
        /// <param name="baseAddress">
        /// The address to point this client to such as https://api.github.com or the URL to a GitHub Enterprise 
        /// instance</param>
        /// <param name="credentialStore">Provides credentials to the client when making requests</param>
        public Connection(ProductHeaderValue productInformation, Uri baseAddress, ICredentialStore credentialStore)
            : this(productInformation, baseAddress, credentialStore, new HttpClientAdapter(), new SimpleJsonSerializer())
        {
        }

        /// <summary>
        /// Creates a new connection instance used to make requests of the GitHub API.
        /// </summary>
        /// <param name="productInformation">
        /// The name (and optionally version) of the product using this library. This is sent to the server as part of
        /// the user agent for analytics purposes.
        /// </param>
        /// <param name="baseAddress">
        /// The address to point this client to such as https://api.github.com or the URL to a GitHub Enterprise 
        /// instance</param>
        /// <param name="credentialStore">Provides credentials to the client when making requests</param>
        /// <param name="httpClient">A raw <see cref="IHttpClient"/> used to make requests</param>
        /// <param name="serializer">Class used to serialize and deserialize JSON requests</param>
        public Connection(
            ProductHeaderValue productInformation,
            Uri baseAddress,
            ICredentialStore credentialStore,
            IHttpClient httpClient,
            IJsonSerializer serializer)
        {
            Ensure.ArgumentNotNull(productInformation, "productInformation");
            Ensure.ArgumentNotNull(baseAddress, "baseAddress");
            Ensure.ArgumentNotNull(credentialStore, "credentialStore");
            Ensure.ArgumentNotNull(httpClient, "httpClient");
            Ensure.ArgumentNotNull(serializer, "serializer");

            if (!baseAddress.IsAbsoluteUri)
            {
                throw new ArgumentException(
                    String.Format(CultureInfo.InvariantCulture, "The base address '{0}' must be an absolute URI",
                        baseAddress), "baseAddress");
            }

            UserAgent = FormatUserAgent(productInformation);
            BaseAddress = baseAddress;
            _authenticator = new Authenticator(credentialStore);
            _httpClient = httpClient;
            _jsonPipeline = new JsonHttpPipeline();
        }

        public Task<IApiResponse<T>> Get<T>(Uri uri, IDictionary<string, string> parameters, string accepts)
        {
            Ensure.ArgumentNotNull(uri, "uri");

            return SendData<T>(uri.ApplyParameters(parameters), HttpMethod.Get, null, accepts, null, CancellationToken.None);
        }

        public Task<IApiResponse<T>> Get<T>(Uri uri, IDictionary<string, string> parameters, string accepts, CancellationToken cancellationToken)
        {
            Ensure.ArgumentNotNull(uri, "uri");

            return SendData<T>(uri.ApplyParameters(parameters), HttpMethod.Get, null, accepts, null, cancellationToken);
        }

        /// <summary>
        /// Performs an asynchronous HTTP GET request that expects a <seealso cref="IResponse"/> containing HTML.
        /// </summary>
        /// <param name="uri">URI endpoint to send request to</param>
        /// <param name="parameters">Querystring parameters for the request</param>
        /// <returns><seealso cref="IResponse"/> representing the received HTTP response</returns>
        public Task<IApiResponse<string>> GetHtml(Uri uri, IDictionary<string, string> parameters)
        {
            Ensure.ArgumentNotNull(uri, "uri");

            return GetHtml(new Request
            {
                Method = HttpMethod.Get,
                BaseAddress = BaseAddress,
                Endpoint = uri.ApplyParameters(parameters)
            });
        }

        public Task<IApiResponse<T>> Patch<T>(Uri uri, object body)
        {
            Ensure.ArgumentNotNull(uri, "uri");
            Ensure.ArgumentNotNull(body, "body");

            return SendData<T>(uri, HttpVerb.Patch, body, null, null, CancellationToken.None);
        }

        public Task<IApiResponse<T>> Patch<T>(Uri uri, object body, string accepts)
        {
            Ensure.ArgumentNotNull(uri, "uri");
            Ensure.ArgumentNotNull(body, "body");
            Ensure.ArgumentNotNull(accepts, "accepts");

            return SendData<T>(uri, HttpVerb.Patch, body, accepts, null, CancellationToken.None);
        }

        public Task<IApiResponse<T>> Post<T>(Uri uri, object body, string accepts, string contentType)
        {
            Ensure.ArgumentNotNull(uri, "uri");
            Ensure.ArgumentNotNull(body, "body");

            return SendData<T>(uri, HttpMethod.Post, body, accepts, contentType, CancellationToken.None);
        }

        public Task<IApiResponse<T>> Post<T>(Uri uri, object body, string accepts, string contentType, TimeSpan timeout)
        {
            Ensure.ArgumentNotNull(uri, "uri");
            Ensure.ArgumentNotNull(body, "body");

            return SendData<T>(uri, HttpMethod.Post, body, accepts, contentType, timeout, CancellationToken.None);
        }

        public Task<IApiResponse<T>> Post<T>(Uri uri, object body, string accepts, string contentType, Uri baseAddress)
        {
            Ensure.ArgumentNotNull(uri, "uri");
            Ensure.ArgumentNotNull(body, "body");

            return SendData<T>(uri, HttpMethod.Post, body, accepts, contentType, CancellationToken.None, baseAddress: baseAddress);
        }

        public Task<IApiResponse<T>> Put<T>(Uri uri, object body)
        {
            return SendData<T>(uri, HttpMethod.Put, body, null, null, CancellationToken.None);
        }

        public Task<IApiResponse<T>> Put<T>(Uri uri, object body, string twoFactorAuthenticationCode)
        {
            return SendData<T>(uri,
                HttpMethod.Put,
                body,
                null,
                null,
                CancellationToken.None,
                twoFactorAuthenticationCode);
        }

<<<<<<< HEAD
        public Task<IResponse<T>> Put<T>(Uri uri, object body, string twoFactorAuthenticationCode, string accepts)
        {
            return SendData<T>(uri,
                HttpMethod.Put,
                body,
                accepts,
                null,
                CancellationToken.None,
                twoFactorAuthenticationCode);
        }

        Task<IResponse<T>> SendData<T>(
=======
        Task<IApiResponse<T>> SendData<T>(
>>>>>>> 47c05401
            Uri uri,
            HttpMethod method,
            object body,
            string accepts,
            string contentType,
            TimeSpan timeout,
            CancellationToken cancellationToken,
            string twoFactorAuthenticationCode = null,
            Uri baseAddress = null)
        {
            Ensure.ArgumentNotNull(uri, "uri");
            Ensure.GreaterThanZero(timeout, "timeout");

            var request = new Request
            {
                Method = method,
                BaseAddress = baseAddress ?? BaseAddress,
                Endpoint = uri,
                Timeout = timeout
            };

            return SendDataInternal<T>(body, accepts, contentType, cancellationToken, twoFactorAuthenticationCode, request);
        }

        Task<IApiResponse<T>> SendData<T>(
            Uri uri,
            HttpMethod method,
            object body,
            string accepts,
            string contentType,
            CancellationToken cancellationToken,
            string twoFactorAuthenticationCode = null,
            Uri baseAddress = null)
        {
            Ensure.ArgumentNotNull(uri, "uri");

            var request = new Request
            {
                Method = method,
                BaseAddress = baseAddress ?? BaseAddress,
                Endpoint = uri,
            };

            return SendDataInternal<T>(body, accepts, contentType, cancellationToken, twoFactorAuthenticationCode, request);
        }

        Task<IApiResponse<T>> SendDataInternal<T>(object body, string accepts, string contentType, CancellationToken cancellationToken, string twoFactorAuthenticationCode, Request request)
        {
            if (!String.IsNullOrEmpty(accepts))
            {
                request.Headers["Accept"] = accepts;
            }

            if (!String.IsNullOrEmpty(twoFactorAuthenticationCode))
            {
                request.Headers["X-GitHub-OTP"] = twoFactorAuthenticationCode;
            }

            if (body != null)
            {
                request.Body = body;
                // Default Content Type per: http://developer.github.com/v3/
                request.ContentType = contentType ?? "application/x-www-form-urlencoded";
            }

            return Run<T>(request, cancellationToken);
        }

        /// <summary>
        /// Performs an asynchronous HTTP PATCH request.
        /// </summary>
        /// <param name="uri">URI endpoint to send request to</param>
        /// <returns><seealso cref="IResponse"/> representing the received HTTP response</returns>
        public async Task<HttpStatusCode> Patch(Uri uri)
        {
            Ensure.ArgumentNotNull(uri, "uri");

            var request = new Request
            {
                Method = HttpVerb.Patch,
                BaseAddress = BaseAddress,
                Endpoint = uri
            };
            var response = await Run<object>(request, CancellationToken.None);
            return response.HttpResponse.StatusCode;
        }

        /// <summary>
        /// Performs an asynchronous HTTP PUT request that expects an empty response.
        /// </summary>
        /// <param name="uri">URI endpoint to send request to</param>
        /// <returns>The returned <seealso cref="HttpStatusCode"/></returns>
        public async Task<HttpStatusCode> Put(Uri uri)
        {
            Ensure.ArgumentNotNull(uri, "uri");

            var request = new Request
            {
                Method = HttpMethod.Put,
                BaseAddress = BaseAddress,
                Endpoint = uri
            };
            var response = await Run<object>(request, CancellationToken.None);
            return response.HttpResponse.StatusCode;
        }

        /// <summary>
        /// Performs an asynchronous HTTP DELETE request that expects an empty response.
        /// </summary>
        /// <param name="uri">URI endpoint to send request to</param>
        /// <returns>The returned <seealso cref="HttpStatusCode"/></returns>
        public async Task<HttpStatusCode> Delete(Uri uri)
        {
            Ensure.ArgumentNotNull(uri, "uri");

            var request = new Request
            {
                Method = HttpMethod.Delete,
                BaseAddress = BaseAddress,
                Endpoint = uri
            };
            var response = await Run<object>(request, CancellationToken.None);
            return response.HttpResponse.StatusCode;
        }

        /// <summary>
        /// Performs an asynchronous HTTP DELETE request that expects an empty response.
        /// </summary>
        /// <param name="uri">URI endpoint to send request to</param>
        /// <param name="data">The object to serialize as the body of the request</param>
        /// <returns>The returned <seealso cref="HttpStatusCode"/></returns>
        public async Task<HttpStatusCode> Delete(Uri uri, object data)
        {
            Ensure.ArgumentNotNull(uri, "uri");
            Ensure.ArgumentNotNull(data, "data");

            var request = new Request
            {
                Method = HttpMethod.Delete,
                Body = data,
                BaseAddress = BaseAddress,
                Endpoint = uri
            };
            var response = await Run<object>(request, CancellationToken.None);
            return response.HttpResponse.StatusCode;
        }

        /// <summary>
        /// Base address for the connection.
        /// </summary>
        public Uri BaseAddress { get; private set; }

        public string UserAgent { get; private set; }

        /// <summary>
        /// Gets the <seealso cref="ICredentialStore"/> used to provide credentials for the connection.
        /// </summary>
        public ICredentialStore CredentialStore
        {
            get { return _authenticator.CredentialStore; }
        }

        /// <summary>
        /// Gets or sets the credentials used by the connection.
        /// </summary>
        /// <remarks>
        /// You can use this property if you only have a single hard-coded credential. Otherwise, pass in an 
        /// <see cref="ICredentialStore"/> to the constructor. 
        /// Setting this property will change the <see cref="ICredentialStore"/> to use 
        /// the default <see cref="InMemoryCredentialStore"/> with just these credentials.
        /// </remarks>
        public Credentials Credentials
        {
            get
            {
                var credentialTask = CredentialStore.GetCredentials();
                if (credentialTask == null) return Credentials.Anonymous;
                return credentialTask.Result ?? Credentials.Anonymous;
            }
            // Note this is for convenience. We probably shouldn't allow this to be mutable.
            set
            {
                Ensure.ArgumentNotNull(value, "value");
                _authenticator.CredentialStore = new InMemoryCredentialStore(value);
            }
        }

        async Task<IApiResponse<string>> GetHtml(IRequest request)
        {
            request.Headers.Add("Accept", "application/vnd.github.html");
            var response = await RunRequest(request, CancellationToken.None);
            return new ApiResponse<string>(response, response.Body as string);
        }

        async Task<IApiResponse<T>> Run<T>(IRequest request, CancellationToken	cancellationToken)
        {
            _jsonPipeline.SerializeRequest(request);
            var response = await RunRequest(request, cancellationToken).ConfigureAwait(false);
            return _jsonPipeline.DeserializeResponse<T>(response);
        }

        // THIS IS THE METHOD THAT EVERY REQUEST MUST GO THROUGH!
        async Task<IResponse> RunRequest(IRequest request, CancellationToken cancellationToken)
        {
            request.Headers.Add("User-Agent", UserAgent);
            await _authenticator.Apply(request).ConfigureAwait(false);
            var response = await _httpClient.Send(request, cancellationToken).ConfigureAwait(false);
            HandleErrors(response);
            return response;
        }

        static readonly Dictionary<HttpStatusCode, Func<IResponse, Exception>> _httpExceptionMap =
            new Dictionary<HttpStatusCode, Func<IResponse, Exception>>
            {
                { HttpStatusCode.Unauthorized, GetExceptionForUnauthorized },
                { HttpStatusCode.Forbidden, GetExceptionForForbidden },
                { HttpStatusCode.NotFound, response => new NotFoundException(response) },
                { (HttpStatusCode)422, response => new ApiValidationException(response) }
            };

        static void HandleErrors(IResponse response)
        {
            Func<IResponse, Exception> exceptionFunc;
            if (_httpExceptionMap.TryGetValue(response.StatusCode, out exceptionFunc))
            {
                throw exceptionFunc(response);
            }

            if ((int)response.StatusCode >= 400)
            {
                throw new ApiException(response);
            }
        }

        static Exception GetExceptionForUnauthorized(IResponse response)
        {
            var twoFactorType = ParseTwoFactorType(response);

            return twoFactorType == TwoFactorType.None
                ? new AuthorizationException(response)
                : new TwoFactorRequiredException(response, twoFactorType);
        }

        static Exception GetExceptionForForbidden(IResponse response)
        {
            string body = response.Body as string ?? "";
            return body.Contains("rate limit exceeded")
                ? new RateLimitExceededException(response)
                : body.Contains("number of login attempts exceeded")
                    ? new LoginAttemptsExceededException(response)
                    : new ForbiddenException(response);
        }

        static TwoFactorType ParseTwoFactorType(IResponse restResponse)
        {
            if (restResponse.Headers == null || !restResponse.Headers.Any()) return TwoFactorType.None;
            var otpHeader = restResponse.Headers.FirstOrDefault(header =>
                header.Key.Equals("X-GitHub-OTP", StringComparison.OrdinalIgnoreCase));
            if (String.IsNullOrEmpty(otpHeader.Value)) return TwoFactorType.None;
            var factorType = otpHeader.Value;
            var parts = factorType.Split(new[] { ';' }, StringSplitOptions.RemoveEmptyEntries);
            if (parts.Length > 0 && parts[0] == "required")
            {
                var secondPart = parts.Length > 1 ? parts[1].Trim() : null;
                switch (secondPart)
                {
                    case "sms":
                        return TwoFactorType.Sms;
                    case "app":
                        return TwoFactorType.AuthenticatorApp;
                    default:
                        return TwoFactorType.Unknown;
                }
            }
            return TwoFactorType.None;
        }

        static string FormatUserAgent(ProductHeaderValue productInformation)
        {
            return string.Format(CultureInfo.InvariantCulture,
                "{0} ({1} {2}; {3}; {4}; Octokit {5})",
                productInformation,
#if NETFX_CORE
                // Microsoft doesn't want you changing your Windows Store Application based on the processor or
                // Windows version. If we really wanted this information, we could do a best guess based on
                // this approach: http://attackpattern.com/2013/03/device-information-in-windows-8-store-apps/
                // But I don't think we care all that much.
                "WindowsRT",
                "8+",
                "unknown",
#else
                Environment.OSVersion.Platform,
                Environment.OSVersion.Version.ToString(3),
                Environment.Is64BitOperatingSystem ? "amd64" : "x86",
#endif
                CultureInfo.CurrentCulture.Name,
                AssemblyVersionInformation.Version);
        }
    }
}<|MERGE_RESOLUTION|>--- conflicted
+++ resolved
@@ -224,8 +224,7 @@
                 twoFactorAuthenticationCode);
         }
 
-<<<<<<< HEAD
-        public Task<IResponse<T>> Put<T>(Uri uri, object body, string twoFactorAuthenticationCode, string accepts)
+        public Task<IApiResponse<T>> Put<T>(Uri uri, object body, string twoFactorAuthenticationCode, string accepts)
         {
             return SendData<T>(uri,
                 HttpMethod.Put,
@@ -236,10 +235,7 @@
                 twoFactorAuthenticationCode);
         }
 
-        Task<IResponse<T>> SendData<T>(
-=======
         Task<IApiResponse<T>> SendData<T>(
->>>>>>> 47c05401
             Uri uri,
             HttpMethod method,
             object body,
