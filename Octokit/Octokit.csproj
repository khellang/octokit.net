﻿<?xml version="1.0" encoding="utf-8"?>
<Project ToolsVersion="4.0" DefaultTargets="Build" xmlns="http://schemas.microsoft.com/developer/msbuild/2003">
  <Import Project="$(MSBuildExtensionsPath)\$(MSBuildToolsVersion)\Microsoft.Common.props" Condition="Exists('$(MSBuildExtensionsPath)\$(MSBuildToolsVersion)\Microsoft.Common.props')" />
  <PropertyGroup>
    <Configuration Condition=" '$(Configuration)' == '' ">Debug</Configuration>
    <Platform Condition=" '$(Platform)' == '' ">AnyCPU</Platform>
    <ProjectGuid>{08DD4305-7787-4823-A53F-4D0F725A07F3}</ProjectGuid>
    <OutputType>Library</OutputType>
    <AppDesignerFolder>Properties</AppDesignerFolder>
    <RootNamespace>Octokit</RootNamespace>
    <AssemblyName>Octokit</AssemblyName>
    <TargetFrameworkVersion>v4.5</TargetFrameworkVersion>
    <FileAlignment>512</FileAlignment>
    <TargetFrameworkProfile />
  </PropertyGroup>
  <PropertyGroup Condition=" '$(Configuration)|$(Platform)' == 'Debug|AnyCPU' ">
    <DebugSymbols>true</DebugSymbols>
    <DebugType>full</DebugType>
    <Optimize>false</Optimize>
    <IntermediateOutputPath>obj\Debug\Net45</IntermediateOutputPath>
    <OutputPath>bin\Debug\Net45</OutputPath>
    <DefineConstants>TRACE;DEBUG;CODE_ANALYSIS;CODE_ANALYSIS;SIMPLE_JSON_OBJARRAYINTERNAL;SIMPLE_JSON_INTERNAL;NET_45</DefineConstants>
    <ErrorReport>prompt</ErrorReport>
    <WarningLevel>4</WarningLevel>
    <RunCodeAnalysis>true</RunCodeAnalysis>
    <CodeAnalysisAdditionalOptions> /assemblycomparemode:StrongNameIgnoringVersion</CodeAnalysisAdditionalOptions>
    <CodeAnalysisRuleSet>..\Octokit.ruleset</CodeAnalysisRuleSet>
    <TreatWarningsAsErrors>true</TreatWarningsAsErrors>
    <Prefer32Bit>false</Prefer32Bit>
  </PropertyGroup>
  <PropertyGroup Condition=" '$(Configuration)|$(Platform)' == 'Release|AnyCPU' ">
    <DebugType>pdbonly</DebugType>
    <Optimize>true</Optimize>
    <IntermediateOutputPath>obj\Release\Net45</IntermediateOutputPath>
    <OutputPath>bin\Release\Net45\</OutputPath>
    <DefineConstants>TRACE;CODE_ANALYSIS;CODE_ANALYSIS;SIMPLE_JSON_OBJARRAYINTERNAL;SIMPLE_JSON_INTERNAL;NET_45</DefineConstants>
    <ErrorReport>prompt</ErrorReport>
    <WarningLevel>4</WarningLevel>
    <Prefer32Bit>false</Prefer32Bit>
    <RunCodeAnalysis>true</RunCodeAnalysis>
    <CodeAnalysisRuleSet>..\Octokit.ruleset</CodeAnalysisRuleSet>
  </PropertyGroup>
  <ItemGroup>
    <Reference Include="System" />
    <Reference Include="System.Core" />
    <Reference Include="Microsoft.CSharp" />
    <Reference Include="System.Net" />
    <Reference Include="System.Net.Http" />
    <Reference Include="System.Runtime.Serialization" />
  </ItemGroup>
  <ItemGroup>
    <Compile Include="..\SolutionInfo.cs">
      <Link>Properties\SolutionInfo.cs</Link>
    </Compile>
    <Compile Include="Clients\AssigneesClient.cs" />
    <Compile Include="Clients\CommitStatusClient.cs" />
    <Compile Include="Clients\GitDatabaseClient.cs" />
    <Compile Include="Clients\IIssuesEventsClient.cs" />
    <Compile Include="Clients\ICommitStatusClient.cs" />
    <Compile Include="Clients\IGitDatabaseClient.cs" />
    <Compile Include="Clients\IIssueCommentsClient.cs" />
    <Compile Include="Clients\IssueCommentsClient.cs" />
    <Compile Include="Clients\IssuesClient.cs" />
<<<<<<< HEAD
    <Compile Include="Clients\IStarredClient.cs" />
    <Compile Include="Clients\MilestonesClient.cs" />
    <Compile Include="Clients\StarsClient.cs" />
=======
    <Compile Include="Clients\ITagsClient.cs" />
    <Compile Include="Clients\IssuesEventsClient.cs" />
    <Compile Include="Clients\MilestonesClient.cs" />
    <Compile Include="Clients\TagsClient.cs" />
>>>>>>> 32deb28c
    <Compile Include="Exceptions\NotFoundException.cs" />
    <Compile Include="Clients\IAssigneesClient.cs" />
    <Compile Include="Clients\IIssuesClient.cs" />
    <Compile Include="Clients\IMilestonesClient.cs" />
    <Compile Include="Helpers\ParameterAttribute.cs" />
    <Compile Include="Helpers\ReflectionExtensions.cs" />
    <Compile Include="Models\Request\MilestoneUpdate.cs" />
    <Compile Include="Models\Request\NewCommitStatus.cs" />
    <Compile Include="Models\Request\NewMilestone.cs" />
    <Compile Include="Models\Request\RequestParameters.cs" />
    <Compile Include="Models\Response\CommitStatus.cs" />
    <Compile Include="Models\Response\EventInfo.cs" />
    <Compile Include="Models\Response\Issue.cs" />
    <Compile Include="Models\Request\IssueRequest.cs" />
    <Compile Include="Models\Request\IssueUpdate.cs" />
    <Compile Include="Models\Response\IssueEvent.cs" />
    <Compile Include="Models\Response\IssueComment.cs" />
    <Compile Include="Models\Response\Label.cs" />
    <Compile Include="Models\Response\Milestone.cs" />
    <Compile Include="Models\Request\NewIssue.cs" />
    <Compile Include="Models\Request\NewTag.cs" />
    <Compile Include="Models\Response\Notification.cs" />
    <Compile Include="Models\Response\NotificationInfo.cs" />
    <Compile Include="Models\Response\PullRequest.cs" />
    <Compile Include="Models\Request\RepositoryIssueRequest.cs" />
    <Compile Include="Models\Request\MilestoneRequest.cs" />
    <Compile Include="Models\Response\GitTag.cs" />
    <Compile Include="Models\Response\Tagger.cs" />
    <Compile Include="Models\Response\TagObject.cs" />
    <Compile Include="Properties\AssemblyInfo.cs" />
    <Compile Include="Exceptions\TwoFactorChallengeFailedException.cs" />
    <Compile Include="Exceptions\TwoFactorRequiredException.cs" />
    <Compile Include="Helpers\ApiUrls.cs" />
    <Compile Include="Helpers\AuthorizationExtensions.cs" />
    <Compile Include="Helpers\TwoFactorChallengeResult.cs" />
    <Compile Include="Http\RateLimit.cs" />
    <Compile Include="Models\Response\Account.cs" />
    <Compile Include="Models\Response\ApiError.cs" />
    <Compile Include="Models\Response\ApiErrorDetail.cs" />
    <Compile Include="Models\Response\Application.cs" />
    <Compile Include="Clients\MiscellaneousClient.cs" />
    <Compile Include="Exceptions\ApiException.cs" />
    <Compile Include="Helpers\ApiExtensions.cs" />
    <Compile Include="Clients\ApiClient.cs" />
    <Compile Include="Clients\AuthorizationsClient.cs" />
    <Compile Include="Clients\ApiPagination.cs" />
    <Compile Include="Clients\NotificationsClient.cs" />
    <Compile Include="Clients\OrganizationsClient.cs" />
    <Compile Include="Authentication\AnonymousAuthenticator.cs" />
    <Compile Include="Authentication\Authenticator.cs" />
    <Compile Include="Clients\ReleasesClient.cs" />
    <Compile Include="Clients\SshKeysClient.cs" />
    <Compile Include="Exceptions\ApiValidationException.cs" />
    <Compile Include="Exceptions\ForbiddenException.cs" />
    <Compile Include="Exceptions\LoginAttemptsExceededException.cs" />
    <Compile Include="Exceptions\RateLimitExceededException.cs" />
    <Compile Include="Helpers\CollectionExtensions.cs" />
    <Compile Include="Helpers\UriExtensions.cs" />
    <Compile Include="Http\ApiConnection.cs" />
    <Compile Include="Http\IApiConnection.cs" />
    <Compile Include="Http\IHttpClient.cs" />
    <Compile Include="Http\JsonHttpPipeline.cs" />
    <Compile Include="Http\ReadOnlyPagedCollection.cs" />
    <Compile Include="Http\Credentials.cs" />
    <Compile Include="Http\CredentialsExtensions.cs" />
    <Compile Include="Http\HttpVerb.cs" />
    <Compile Include="Authentication\IAuthenticationHandler.cs" />
    <Compile Include="Http\ICredentialStore.cs" />
    <Compile Include="Http\InMemoryCredentialStore.cs" />
    <Compile Include="Helpers\IApiPagination.cs" />
    <Compile Include="Clients\IAuthorizationsClient.cs" />
    <Compile Include="IGitHubClient.cs" />
    <Compile Include="Clients\IMiscellaneousClient.cs" />
    <Compile Include="Clients\IReleasesClient.cs" />
    <Compile Include="Clients\INotificationsClient.cs" />
    <Compile Include="Clients\ISshKeysClient.cs" />
    <Compile Include="Clients\IOrganizationsClient.cs" />
    <Compile Include="Helpers\IReadOnlyPagedCollection.cs" />
    <Compile Include="Clients\IRepositoriesClient.cs" />
    <Compile Include="Clients\IUsersClient.cs" />
    <Compile Include="Http\ApiInfoExtensions.cs" />
    <Compile Include="Http\ApiInfoParser.cs">
      <SubType>Code</SubType>
    </Compile>
    <Compile Include="Http\ApiInfo.cs" />
    <Compile Include="Authentication\BasicAuthenticator.cs">
      <SubType>Code</SubType>
    </Compile>
    <Compile Include="Http\ApiResponse.cs" />
    <Compile Include="Http\IJsonSerializer.cs" />
    <Compile Include="Exceptions\AuthorizationException.cs" />
    <Compile Include="Http\SimpleJsonSerializer.cs" />
    <Compile Include="Authentication\TokenAuthenticator.cs">
      <SubType>Code</SubType>
    </Compile>
    <Compile Include="Helpers\Ensure.cs" />
    <Compile Include="GitHubClient.cs" />
    <Compile Include="Authentication\AuthenticationType.cs" />
    <Compile Include="Http\Connection.cs">
      <SubType>Code</SubType>
    </Compile>
    <Compile Include="Http\HttpClientAdapter.cs" />
    <Compile Include="Http\IConnection.cs" />
    <Compile Include="Http\IRequest.cs" />
    <Compile Include="Http\IResponse.cs" />
    <Compile Include="Http\Request.cs" />
    <Compile Include="Helpers\ModelExtensions.cs" />
    <Compile Include="Models\Response\Authorization.cs" />
    <Compile Include="Models\Request\AuthorizationUpdate.cs" />
    <Compile Include="Models\Request\NewAuthorization.cs" />
    <Compile Include="Models\Response\EmailAddress.cs" />
    <Compile Include="Models\Response\Organization.cs" />
    <Compile Include="Models\Response\Plan.cs" />
    <Compile Include="Models\Response\Readme.cs" />
    <Compile Include="Models\Response\ReadmeResponse.cs" />
    <Compile Include="Models\Response\Release.cs" />
    <Compile Include="Models\Response\ReleaseAsset.cs" />
    <Compile Include="Models\Response\ReleaseAssetUpload.cs" />
    <Compile Include="Models\Request\ReleaseUpdate.cs" />
    <Compile Include="Models\Response\Repository.cs" />
    <Compile Include="Models\Response\SshKey.cs" />
    <Compile Include="Models\Response\SshKeyInfo.cs" />
    <Compile Include="Models\Request\SshKeyUpdate.cs" />
    <Compile Include="Models\Response\User.cs" />
    <Compile Include="Models\Request\UserUpdate.cs" />
    <Compile Include="Helpers\StringExtensions.cs" />
    <Compile Include="Clients\RepositoriesClient.cs" />
    <Compile Include="SimpleJson.cs" />
    <Compile Include="Models\Request\NewRepository.cs" />
    <Compile Include="Clients\UsersClient.cs" />
  </ItemGroup>
  <ItemGroup>
    <CodeAnalysisDictionary Include="..\CustomDictionary.xml">
      <Link>CustomDictionary.xml</Link>
    </CodeAnalysisDictionary>
  </ItemGroup>
  <ItemGroup>
    <None Include="packages.config">
      <SubType>Designer</SubType>
    </None>
  </ItemGroup>
  <ItemGroup />
  <Import Project="$(MSBuildToolsPath)\Microsoft.CSharp.targets" />
  <!-- To modify your build process, add your task inside one of the targets below and uncomment it. 
       Other similar extension points exist, see Microsoft.Common.targets.
  <Target Name="BeforeBuild">
  </Target>
  <Target Name="AfterBuild">
  </Target>
  -->
</Project><|MERGE_RESOLUTION|>--- conflicted
+++ resolved
@@ -61,16 +61,13 @@
     <Compile Include="Clients\IIssueCommentsClient.cs" />
     <Compile Include="Clients\IssueCommentsClient.cs" />
     <Compile Include="Clients\IssuesClient.cs" />
-<<<<<<< HEAD
     <Compile Include="Clients\IStarredClient.cs" />
     <Compile Include="Clients\MilestonesClient.cs" />
     <Compile Include="Clients\StarsClient.cs" />
-=======
     <Compile Include="Clients\ITagsClient.cs" />
     <Compile Include="Clients\IssuesEventsClient.cs" />
     <Compile Include="Clients\MilestonesClient.cs" />
     <Compile Include="Clients\TagsClient.cs" />
->>>>>>> 32deb28c
     <Compile Include="Exceptions\NotFoundException.cs" />
     <Compile Include="Clients\IAssigneesClient.cs" />
     <Compile Include="Clients\IIssuesClient.cs" />
