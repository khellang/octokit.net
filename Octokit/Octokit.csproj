﻿<?xml version="1.0" encoding="utf-8"?>
<Project ToolsVersion="4.0" DefaultTargets="Build" xmlns="http://schemas.microsoft.com/developer/msbuild/2003">
  <Import Project="$(MSBuildExtensionsPath)\$(MSBuildToolsVersion)\Microsoft.Common.props" Condition="Exists('$(MSBuildExtensionsPath)\$(MSBuildToolsVersion)\Microsoft.Common.props')" />
  <PropertyGroup>
    <Configuration Condition=" '$(Configuration)' == '' ">Debug</Configuration>
    <Platform Condition=" '$(Platform)' == '' ">AnyCPU</Platform>
    <ProjectGuid>{08DD4305-7787-4823-A53F-4D0F725A07F3}</ProjectGuid>
    <OutputType>Library</OutputType>
    <AppDesignerFolder>Properties</AppDesignerFolder>
    <RootNamespace>Octokit</RootNamespace>
    <AssemblyName>Octokit</AssemblyName>
    <TargetFrameworkVersion>v4.5</TargetFrameworkVersion>
    <FileAlignment>512</FileAlignment>
    <TargetFrameworkProfile />
  </PropertyGroup>
  <PropertyGroup Condition=" '$(Configuration)|$(Platform)' == 'Debug|AnyCPU' ">
    <DebugSymbols>true</DebugSymbols>
    <DebugType>full</DebugType>
    <Optimize>false</Optimize>
    <IntermediateOutputPath>obj\Debug\Net45</IntermediateOutputPath>
    <OutputPath>bin\Debug\Net45</OutputPath>
    <DefineConstants>TRACE;DEBUG;CODE_ANALYSIS;CODE_ANALYSIS;SIMPLE_JSON_OBJARRAYINTERNAL;SIMPLE_JSON_INTERNAL;NET_45</DefineConstants>
    <ErrorReport>prompt</ErrorReport>
    <WarningLevel>4</WarningLevel>
    <RunCodeAnalysis>true</RunCodeAnalysis>
    <CodeAnalysisAdditionalOptions> /assemblycomparemode:StrongNameIgnoringVersion</CodeAnalysisAdditionalOptions>
    <CodeAnalysisRuleSet>..\Octokit.ruleset</CodeAnalysisRuleSet>
    <TreatWarningsAsErrors>true</TreatWarningsAsErrors>
    <Prefer32Bit>false</Prefer32Bit>
  </PropertyGroup>
  <PropertyGroup Condition=" '$(Configuration)|$(Platform)' == 'Release|AnyCPU' ">
    <DebugType>pdbonly</DebugType>
    <Optimize>true</Optimize>
    <IntermediateOutputPath>obj\Release\Net45</IntermediateOutputPath>
    <OutputPath>bin\Release\Net45\</OutputPath>
    <DefineConstants>TRACE;CODE_ANALYSIS;CODE_ANALYSIS;SIMPLE_JSON_OBJARRAYINTERNAL;SIMPLE_JSON_INTERNAL;NET_45</DefineConstants>
    <ErrorReport>prompt</ErrorReport>
    <WarningLevel>4</WarningLevel>
    <Prefer32Bit>false</Prefer32Bit>
    <RunCodeAnalysis>true</RunCodeAnalysis>
    <CodeAnalysisRuleSet>..\Octokit.ruleset</CodeAnalysisRuleSet>
  </PropertyGroup>
  <ItemGroup>
    <Reference Include="System" />
    <Reference Include="System.Core" />
    <Reference Include="Microsoft.CSharp" />
    <Reference Include="System.Net" />
    <Reference Include="System.Net.Http" />
    <Reference Include="System.Runtime.Serialization" />
  </ItemGroup>
  <ItemGroup>
    <Compile Include="..\SolutionInfo.cs">
      <Link>Properties\SolutionInfo.cs</Link>
    </Compile>
    <Compile Include="Clients\ActivitiesClient.cs" />
    <Compile Include="Clients\SearchClient.cs" />
    <Compile Include="Clients\ISearchClient.cs" />
    <Compile Include="Clients\EventsClient.cs" />
    <Compile Include="Clients\IActivitiesClient.cs" />
    <Compile Include="Models\Request\SearchTerm.cs" />
    <Compile Include="Models\Response\Activity.cs" />
    <Compile Include="Clients\AssigneesClient.cs" />
    <Compile Include="Clients\CommitsClient.cs" />
    <Compile Include="Clients\CommitStatusClient.cs" />
    <Compile Include="Clients\TeamsClient.cs" />
    <Compile Include="Clients\ITeamsClient.cs" />
    <Compile Include="Clients\GitDatabaseClient.cs" />
    <Compile Include="Clients\ICommitsClient.cs" />
    <Compile Include="Clients\IEventsClient.cs" />
    <Compile Include="Clients\IIssuesEventsClient.cs" />
    <Compile Include="Clients\ICommitStatusClient.cs" />
    <Compile Include="Clients\IGitDatabaseClient.cs" />
    <Compile Include="Clients\IIssueCommentsClient.cs" />
    <Compile Include="Clients\IOrganizationMembersClient.cs" />
    <Compile Include="Clients\IssueCommentsClient.cs" />
    <Compile Include="Clients\IssuesClient.cs" />
    <Compile Include="Clients\ITagsClient.cs" />
    <Compile Include="Clients\IssuesEventsClient.cs" />
    <Compile Include="Clients\MilestonesClient.cs" />
    <Compile Include="Clients\OrganizationMembersClient.cs" />
    <Compile Include="Clients\TagsClient.cs" />
    <Compile Include="Exceptions\NotFoundException.cs" />
    <Compile Include="Clients\IAssigneesClient.cs" />
    <Compile Include="Clients\IIssuesClient.cs" />
    <Compile Include="Clients\IMilestonesClient.cs" />
    <Compile Include="Helpers\ParameterAttribute.cs" />
    <Compile Include="Helpers\ReflectionExtensions.cs" />
    <Compile Include="Models\Request\NewTeam.cs" />
    <Compile Include="Models\Request\UpdateTeam.cs" />
    <Compile Include="Models\Request\MilestoneUpdate.cs" />
    <Compile Include="Models\Request\NewCommit.cs" />
    <Compile Include="Models\Request\NewCommitStatus.cs" />
    <Compile Include="Models\Request\NewMilestone.cs" />
    <Compile Include="Models\Request\RequestParameters.cs" />
    <Compile Include="Models\Response\Commit.cs" />
    <Compile Include="Models\Response\CommitStatus.cs" />
<<<<<<< HEAD
    <Compile Include="Models\Response\SearchRepo.cs" />
=======
    <Compile Include="Models\Request\Permission.cs" />
    <Compile Include="Models\Response\TeamItem.cs" />
    <Compile Include="Models\Response\Team.cs" />
>>>>>>> e7fa7c74
    <Compile Include="Models\Response\EventInfo.cs" />
    <Compile Include="Models\Response\GitReference.cs" />
    <Compile Include="Models\Response\Issue.cs" />
    <Compile Include="Models\Request\IssueRequest.cs" />
    <Compile Include="Models\Request\IssueUpdate.cs" />
    <Compile Include="Models\Response\IssueEvent.cs" />
    <Compile Include="Models\Response\IssueComment.cs" />
    <Compile Include="Models\Response\Label.cs" />
    <Compile Include="Models\Response\Milestone.cs" />
    <Compile Include="Models\Request\NewIssue.cs" />
    <Compile Include="Models\Request\NewTag.cs" />
    <Compile Include="Models\Response\Notification.cs" />
    <Compile Include="Models\Response\NotificationInfo.cs" />
    <Compile Include="Models\Response\PullRequest.cs" />
    <Compile Include="Models\Request\RepositoryIssueRequest.cs" />
    <Compile Include="Models\Request\MilestoneRequest.cs" />
    <Compile Include="Models\Response\GitTag.cs" />
    <Compile Include="Models\Response\Signature.cs" />
    <Compile Include="Models\Response\TagObject.cs" />
    <Compile Include="Properties\AssemblyInfo.cs" />
    <Compile Include="Exceptions\TwoFactorChallengeFailedException.cs" />
    <Compile Include="Exceptions\TwoFactorRequiredException.cs" />
    <Compile Include="Helpers\ApiUrls.cs" />
    <Compile Include="Helpers\AuthorizationExtensions.cs" />
    <Compile Include="Helpers\TwoFactorChallengeResult.cs" />
    <Compile Include="Http\RateLimit.cs" />
    <Compile Include="Models\Response\Account.cs" />
    <Compile Include="Models\Response\ApiError.cs" />
    <Compile Include="Models\Response\ApiErrorDetail.cs" />
    <Compile Include="Models\Response\Application.cs" />
    <Compile Include="Clients\MiscellaneousClient.cs" />
    <Compile Include="Exceptions\ApiException.cs" />
    <Compile Include="Helpers\ApiExtensions.cs" />
    <Compile Include="Clients\ApiClient.cs" />
    <Compile Include="Clients\AuthorizationsClient.cs" />
    <Compile Include="Clients\ApiPagination.cs" />
    <Compile Include="Clients\NotificationsClient.cs" />
    <Compile Include="Clients\OrganizationsClient.cs" />
    <Compile Include="Authentication\AnonymousAuthenticator.cs" />
    <Compile Include="Authentication\Authenticator.cs" />
    <Compile Include="Clients\ReleasesClient.cs" />
    <Compile Include="Clients\SshKeysClient.cs" />
    <Compile Include="Exceptions\ApiValidationException.cs" />
    <Compile Include="Exceptions\ForbiddenException.cs" />
    <Compile Include="Exceptions\LoginAttemptsExceededException.cs" />
    <Compile Include="Exceptions\RateLimitExceededException.cs" />
    <Compile Include="Helpers\CollectionExtensions.cs" />
    <Compile Include="Helpers\UriExtensions.cs" />
    <Compile Include="Http\ApiConnection.cs" />
    <Compile Include="Http\IApiConnection.cs" />
    <Compile Include="Http\IHttpClient.cs" />
    <Compile Include="Http\JsonHttpPipeline.cs" />
    <Compile Include="Http\ReadOnlyPagedCollection.cs" />
    <Compile Include="Http\Credentials.cs" />
    <Compile Include="Http\CredentialsExtensions.cs" />
    <Compile Include="Http\HttpVerb.cs" />
    <Compile Include="Authentication\IAuthenticationHandler.cs" />
    <Compile Include="Http\ICredentialStore.cs" />
    <Compile Include="Http\InMemoryCredentialStore.cs" />
    <Compile Include="Helpers\IApiPagination.cs" />
    <Compile Include="Clients\IAuthorizationsClient.cs" />
    <Compile Include="IGitHubClient.cs" />
    <Compile Include="Clients\IMiscellaneousClient.cs" />
    <Compile Include="Clients\IReleasesClient.cs" />
    <Compile Include="Clients\INotificationsClient.cs" />
    <Compile Include="Clients\ISshKeysClient.cs" />
    <Compile Include="Clients\IOrganizationsClient.cs" />
    <Compile Include="Helpers\IReadOnlyPagedCollection.cs" />
    <Compile Include="Clients\IRepositoriesClient.cs" />
    <Compile Include="Clients\IUsersClient.cs" />
    <Compile Include="Http\ApiInfoExtensions.cs" />
    <Compile Include="Http\ApiInfoParser.cs">
      <SubType>Code</SubType>
    </Compile>
    <Compile Include="Http\ApiInfo.cs" />
    <Compile Include="Authentication\BasicAuthenticator.cs">
      <SubType>Code</SubType>
    </Compile>
    <Compile Include="Http\ApiResponse.cs" />
    <Compile Include="Http\IJsonSerializer.cs" />
    <Compile Include="Exceptions\AuthorizationException.cs" />
    <Compile Include="Http\SimpleJsonSerializer.cs" />
    <Compile Include="Authentication\TokenAuthenticator.cs">
      <SubType>Code</SubType>
    </Compile>
    <Compile Include="Helpers\Ensure.cs" />
    <Compile Include="GitHubClient.cs" />
    <Compile Include="Authentication\AuthenticationType.cs" />
    <Compile Include="Http\Connection.cs">
      <SubType>Code</SubType>
    </Compile>
    <Compile Include="Http\HttpClientAdapter.cs" />
    <Compile Include="Http\IConnection.cs" />
    <Compile Include="Http\IRequest.cs" />
    <Compile Include="Http\IResponse.cs" />
    <Compile Include="Http\Request.cs" />
    <Compile Include="Helpers\ModelExtensions.cs" />
    <Compile Include="Models\Response\Authorization.cs" />
    <Compile Include="Models\Request\AuthorizationUpdate.cs" />
    <Compile Include="Models\Request\NewAuthorization.cs" />
    <Compile Include="Models\Response\EmailAddress.cs" />
    <Compile Include="Models\Response\Organization.cs" />
    <Compile Include="Models\Response\Plan.cs" />
    <Compile Include="Models\Response\Readme.cs" />
    <Compile Include="Models\Response\ReadmeResponse.cs" />
    <Compile Include="Models\Response\Release.cs" />
    <Compile Include="Models\Response\ReleaseAsset.cs" />
    <Compile Include="Models\Response\ReleaseAssetUpload.cs" />
    <Compile Include="Models\Request\ReleaseUpdate.cs" />
    <Compile Include="Models\Response\Repository.cs" />
    <Compile Include="Models\Response\SshKey.cs" />
    <Compile Include="Models\Response\SshKeyInfo.cs" />
    <Compile Include="Models\Request\SshKeyUpdate.cs" />
    <Compile Include="Models\Response\User.cs" />
    <Compile Include="Models\Request\UserUpdate.cs" />
    <Compile Include="Helpers\StringExtensions.cs" />
    <Compile Include="Clients\RepositoriesClient.cs" />
    <Compile Include="SimpleJson.cs" />
    <Compile Include="Models\Request\NewRepository.cs" />
    <Compile Include="Clients\UsersClient.cs" />
  </ItemGroup>
  <ItemGroup>
    <CodeAnalysisDictionary Include="..\CustomDictionary.xml">
      <Link>CustomDictionary.xml</Link>
    </CodeAnalysisDictionary>
  </ItemGroup>
  <ItemGroup>
    <None Include="packages.config">
      <SubType>Designer</SubType>
    </None>
  </ItemGroup>
  <ItemGroup />
  <Import Project="$(MSBuildToolsPath)\Microsoft.CSharp.targets" />
  <!-- To modify your build process, add your task inside one of the targets below and uncomment it. 
       Other similar extension points exist, see Microsoft.Common.targets.
  <Target Name="BeforeBuild">
  </Target>
  <Target Name="AfterBuild">
  </Target>
  -->
</Project><|MERGE_RESOLUTION|>--- conflicted
+++ resolved
@@ -94,13 +94,10 @@
     <Compile Include="Models\Request\RequestParameters.cs" />
     <Compile Include="Models\Response\Commit.cs" />
     <Compile Include="Models\Response\CommitStatus.cs" />
-<<<<<<< HEAD
     <Compile Include="Models\Response\SearchRepo.cs" />
-=======
     <Compile Include="Models\Request\Permission.cs" />
     <Compile Include="Models\Response\TeamItem.cs" />
     <Compile Include="Models\Response\Team.cs" />
->>>>>>> e7fa7c74
     <Compile Include="Models\Response\EventInfo.cs" />
     <Compile Include="Models\Response\GitReference.cs" />
     <Compile Include="Models\Response\Issue.cs" />
