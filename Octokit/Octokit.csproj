--- conflicted
+++ resolved
@@ -75,11 +75,8 @@
     <Compile Include="Helpers\SerializeNullAttribute.cs" />
     <Compile Include="Http\ProductHeaderValue.cs" />
     <Compile Include="Models\Request\NewDeployKey.cs" />
-<<<<<<< HEAD
     <Compile Include="Models\Request\PublicKey.cs" />
-=======
     <Compile Include="Models\Request\CommitRequest.cs" />
->>>>>>> 9e5d35d8
     <Compile Include="Models\Response\DeployKey.cs" />
     <Compile Include="Models\Request\OauthLoginRequest.cs" />
     <Compile Include="Models\Request\OauthTokenRequest.cs" />
