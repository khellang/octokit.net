﻿using System;

namespace Octokit
{
    /// <summary>
    /// Class for retrieving GitHub ApI URLs
    /// </summary>
    public static class ApiUrls
    {
        static readonly Uri _currentUserRepositoriesUrl = new Uri("user/repos", UriKind.Relative);
        static readonly Uri _currentUserOrganizationsUrl = new Uri("user/orgs", UriKind.Relative);
        static readonly Uri _currentUserSshKeys = new Uri("user/keys", UriKind.Relative);
        static readonly Uri _currentUserStars = new Uri("user/starred", UriKind.Relative);
        static readonly Uri _currentUserEmailsEndpoint = new Uri("user/emails", UriKind.Relative);
        static readonly Uri _currentUserAuthorizationsEndpoint = new Uri("authorizations", UriKind.Relative);
        static readonly Uri _currentUserNotificationsEndpoint = new Uri("notifications", UriKind.Relative);
        static readonly Uri _currentUserAllIssues = new Uri("issues", UriKind.Relative);
        static readonly Uri _currentUserOwnedAndMemberIssues = new Uri("user/issues", UriKind.Relative);

        /// <summary>
        /// Returns the <see cref="Uri"/> that returns all of the repositories for the currently logged in user in
        /// response to a GET request. A POST to this URL creates a new repository.
        /// </summary>
        /// <returns></returns>
        public static Uri Repositories()
        {
            return _currentUserRepositoriesUrl;
        }

        /// <summary>
        /// Returns the <see cref="Uri"/> that returns all of the repositories for the specified login.
        /// </summary>
        /// <param name="login">The login for the user</param>
        /// <returns></returns>
        public static Uri Repositories(string login)
        {
            return "users/{0}/repos".FormatUri(login);
        }

        /// <summary>
        /// Returns the <see cref="Uri"/> that returns all of the repositories for the specified organization in
        /// response to a GET request. A POST to this URL creates a new repository for the organization.
        /// </summary>
        /// <param name="organization">The name of the organization</param>
        /// <returns></returns>
        public static Uri OrganizationRepositories(string organization)
        {
            return "orgs/{0}/repos".FormatUri(organization);
        }

        /// <summary>
        /// Returns the <see cref="Uri"/> that returns all of the organizations for the currently logged in user.
        /// </summary>
        /// <returns></returns>
        public static Uri Organizations()
        {
            return _currentUserOrganizationsUrl;
        }

        /// <summary>
        /// Returns the <see cref="Uri"/> that returns all of the organizations for the specified login.
        /// </summary>
        /// <param name="login">The login for the user</param>
        /// <returns></returns>
        public static Uri Organizations(string login)
        {
            return "users/{0}/orgs".FormatUri(login);
        }

        /// <summary>
        /// Returns the <see cref="Uri"/> that returns all of the SSH keys for the currently logged in user.
        /// </summary>
        /// <returns></returns>
        public static Uri SshKeys()
        {
            return _currentUserSshKeys;
        }

        /// <summary>
        /// Returns the <see cref="Uri"/> that returns all of the SSH keys for the specified user.
        /// </summary>
        /// <param name="login">The login for the user</param>
        /// <returns></returns>
        public static Uri SshKeys(string login)
        {
            return "users/{0}/keys".FormatUri(login);
        }

        /// <summary>
        /// Returns the <see cref="Uri"/> that returns all of the email addresses for the currently logged in user.
        /// </summary>
        /// <returns></returns>
        public static Uri Emails()
        {
            return _currentUserEmailsEndpoint;
        }

        /// <summary>
        /// Returns the <see cref="Uri"/> that returns all of the releases for the specified repository.
        /// </summary>
        /// <param name="owner">The owner of the repository</param>
        /// <param name="name">The name of the repository</param>
        /// <returns></returns>
        public static Uri Releases(string owner, string name)
        {
            return "repos/{0}/{1}/releases".FormatUri(owner, name);
        }

        /// <summary>
        /// Returns the <see cref="Uri"/> that returns all of the authorizations for the currently logged in user.
        /// </summary>
        /// <returns></returns>
        public static Uri Authorizations()
        {
            return _currentUserAuthorizationsEndpoint;
        }

        /// <summary>
        /// Returns the <see cref="Uri"/> that returns all of the notifications for the currently logged in user.
        /// </summary>
        /// <returns></returns>
        public static Uri Notifications()
        {
            return _currentUserNotificationsEndpoint;
        }

        /// <summary>
        /// Returns the <see cref="Uri"/> that returns all of the notifications for the currently logged in user
        /// specific to the repository.
        /// </summary>
        /// <param name="owner">The owner of the repository</param>
        /// <param name="name">The name of the repository</param>
        /// <returns></returns>
        public static Uri Notifications(string owner, string name)
        {
            return "repos/{0}/{1}/notifications".FormatUri(owner, name);
        }

        /// <summary>
        /// Returns the <see cref="Uri"/> that returns all of the issues  across all the authenticated user’s visible
        /// repositories including owned repositories, member repositories, and organization repositories:
        /// </summary>
        public static Uri Issues()
        {
            return _currentUserAllIssues;
        }

        /// <summary>
        /// Returns the <see cref="Uri"/> that returns all of the issues across owned and member repositories for the
        /// authenticated user:
        /// </summary>
        public static Uri IssuesForOwnedAndMember()
        {
            return _currentUserOwnedAndMemberIssues;
        }

        /// <summary>
        /// Returns the <see cref="Uri"/> that returns all of the issues for the currently logged in user
        /// specific to the repository.
        /// </summary>
        /// <param name="owner">The owner of the repository</param>
        /// <param name="name">The name of the repository</param>
        /// <returns></returns>
        public static Uri Issues(string owner, string name)
        {
            return "repos/{0}/{1}/issues".FormatUri(owner, name);
        }

        /// <summary>
        /// Returns the <see cref="Uri"/> that returns all of the issues for the specified organization  for the
        /// currently logged in user.
        /// </summary>
        /// <param name="organization">The name of the organization</param>
        /// <returns></returns>
        public static Uri Issues(string organization)
        {
            return "orgs/{0}/issues".FormatUri(organization);
        }

        /// <summary>
        /// Returns the <see cref="Uri"/> for the specified issue.
        /// </summary>
        /// <param name="owner">The owner of the repository</param>
        /// <param name="name">The name of the repository</param>
        /// <param name="number">The issue number</param>
        /// <returns></returns>
        public static Uri Issue(string owner, string name, int number)
        {
            return "repos/{0}/{1}/issues/{2}".FormatUri(owner, name, number);
        }

        /// <summary>
        /// Returns the <see cref="Uri"/> for the comments for all issues in a specific repo.
        /// </summary>
        /// <param name="owner">The owner of the repository</param>
        /// <param name="name">The name of the repository</param>
        /// <returns></returns>
        public static Uri IssueComments(string owner, string name)
        {
            return "repos/{0}/{1}/issues/comments".FormatUri(owner, name);
        }

        /// <summary>
        /// Returns the <see cref="Uri"/> for the comments of a specified issue.
        /// </summary>
        /// <param name="owner">The owner of the repository</param>
        /// <param name="name">The name of the repository</param>
        /// <param name="number">The issue number</param>
        /// <returns></returns>
        public static Uri IssueComments(string owner, string name, int number)
        {
            return "repos/{0}/{1}/issues/{2}/comments".FormatUri(owner, name, number);
        }

        /// <summary>
        /// Returns the <see cref="Uri"/> for the specified comment.
        /// </summary>
        /// <param name="owner">The owner of the repository</param>
        /// <param name="name">The name of the repository</param>
        /// <param name="number">The comment number</param>
        /// <returns></returns>
        public static Uri IssueComment(string owner, string name, int number)
        {
            return "repos/{0}/{1}/issues/comments/{2}".FormatUri(owner, name, number);
        }

        /// <summary>
        /// Returns the <see cref="Uri"/> that returns all of the assignees to which issues may be assigned.
        /// </summary>
        /// <param name="owner">The owner of the repository</param>
        /// <param name="name">The name of the repository</param>
        /// <returns></returns>
        public static Uri Assignees(string owner, string name)
        {
            return "repos/{0}/{1}/assignees".FormatUri(owner, name);
        }

        /// <summary>
        /// Returns the <see cref="Uri"/> that returns a 204 if the login belongs to an assignee of the repository.
        /// Otherwire returns a 404.
        /// </summary>
        /// <param name="owner">The owner of the repository</param>
        /// <param name="name">The name of the repository</param>
        /// <param name="login">The login for the user</param>
        /// <returns></returns>
        public static Uri CheckAssignee(string owner, string name, string login)
        {
            return "repos/{0}/{1}/assignees/{2}".FormatUri(owner, name, login);
        }

        /// <summary>
        /// Returns the <see cref="Uri"/> that returns all of the members of the organization
        /// </summary>
        /// <param name="org">The organization</param>
        /// <returns></returns>
        public static Uri Members(string org)
        {
            return "orgs/{0}/members".FormatUri(org);
        }

        /// <summary>
        /// Returns the <see cref="Uri"/> that returns all of the public members of the organization
        /// </summary>
        /// <param name="org">Organization</param>
        /// <returns></returns>
        public static Uri PublicMembers(string org)
        {
            return "orgs/{0}/public_members".FormatUri(org);
        }

        /// <summary>
        /// Returns the <see cref="Uri"/> that returns a 204 if requester is an organization member and
        /// the user is, publicly or privately a member of the organization.
        /// Returns a 404 if the requester is an organization member and the user is not a member or
        /// the requester is not an organization member and is inquiring about themselves.
        /// Returns a 302 if the requester is not an organization member.
        /// </summary>
        /// <param name="org">The organization being inquired about</param>
        /// <param name="name">The user being inquired about</param>
        /// <returns></returns>
        public static Uri CheckMember(string org, string name)
        {
            return "orgs/{0}/members/{1}".FormatUri(org, name);
        }

        /// <summary>
        /// Returns the <see cref="Uri"/> that returns a 204 if the user is a public member of the 
        /// organization.
        /// Otherwise returns a 404.
        /// </summary>
        /// <param name="org">The organization being inquired about</param>
        /// <param name="name">The user being inquired about</param>
        /// <returns></returns>
        public static Uri CheckMemberPublic(string org, string name)
        {
            return "orgs/{0}/public_members/{1}".FormatUri(org, name);
        }

        /// <summary>
        /// Returns the <see cref="Uri"/> that returns a 204 if the user is publicizing, or concealing
        /// their membership in an organization.
        /// </summary>
        /// <param name="org">The organization to publicize, or conceal their membership of</param>
        /// <param name="name">The user publicizing, or concealing their membership of the organization</param>
        /// <returns></returns>
        public static Uri OrganizationMembership(string org, string name)
        {
            return "orgs/{0}/public_members/{1}".FormatUri(org, name);
        }

        /// <summary>
        /// Returns the <see cref="Uri"/> that returns the issue/pull request event info for the specified issue.
        /// </summary>
        /// <param name="owner">The owner of the repository</param>
        /// <param name="name">The name of the repository</param>
        /// /// <param name="number">The issue number</param>
        /// <returns></returns>
        public static Uri IssuesEvents(string owner, string name, int number)
        {
            return "repos/{0}/{1}/issues/{2}/events".FormatUri(owner, name, number);
        }

        /// <summary>
        /// Returns the <see cref="Uri"/> that returns the issue/pull request event and issue info for the specified repository.
        /// </summary>
        /// <param name="owner">The owner of the repository</param>
        /// <param name="name">The name of the repository</param>
        /// <returns></returns>
        public static Uri IssuesEvents(string owner, string name)
        {
            return "repos/{0}/{1}/issues/events".FormatUri(owner, name);
        }

        /// <summary>
        /// Returns the <see cref="Uri"/> that returns the issue/pull request event and issue info for the specified event.
        /// </summary>
        /// <param name="owner">The owner of the repository</param>
        /// <param name="name">The name of the repository</param>
        /// <param name="id">The event id</param>
        /// <returns></returns>
        public static Uri IssuesEvent(string owner, string name, int id)
        {
            return "repos/{0}/{1}/issues/events/{2}".FormatUri(owner, name, id);
        }

        /// <summary>
        /// Returns the <see cref="Uri"/> that returns the specified milestone.
        /// </summary>
        /// <param name="owner">The owner of the repository</param>
        /// <param name="name">The name of the repository</param>
        /// /// <param name="number">The milestone number</param>
        /// <returns></returns>
        public static Uri Milestone(string owner, string name, int number)
        {
            return "repos/{0}/{1}/milestones/{2}".FormatUri(owner, name, number);
        }

        /// <summary>
        /// Returns the <see cref="Uri"/> that returns all of the milestones for the specified repository.
        /// </summary>
        /// <param name="owner">The owner of the repository</param>
        /// <param name="name">The name of the repository</param>
        /// <returns></returns>
        public static Uri Milestones(string owner, string name)
        {
            return "repos/{0}/{1}/milestones".FormatUri(owner, name);
        }

        /// <summary>
        /// Returns the <see cref="Uri"/> that lists the commit statuses for the specified reference.
        /// </summary>
        /// <param name="owner">The owner of the repository</param>
        /// <param name="name">The name of the repository</param>
        /// <param name="reference">The reference (SHA, branch name, or tag name) to list commits for</param>
        /// <returns></returns>
        public static Uri CommitStatus(string owner, string name, string reference)
        {
            return "repos/{0}/{1}/statuses/{2}".FormatUri(owner, name, reference);
        }

        /// <summary>
        /// Returns the <see cref="Uri"/> that lists the starred repositories for the authenticated user.
        /// </summary>
        public static Uri Stargazers(string owner, string repo)
        {
            return "repos/{0}/{1}/stargazers".FormatUri(owner, repo);
        }

        /// <summary>
        /// Returns the <see cref="Uri"/> that lists the starred repositories for the authenticated user.
        /// </summary>
        public static Uri Starred()
        {
            return _currentUserStars;
        }

        /// <summary>
        /// Returns the <see cref="Uri"/> that lists the starred repositories for the specified user.
        /// </summary>
        /// <param name="user">The user that has the stars</param>
        public static Uri StarredByUser(string user)
        {
            return "users/{0}/starred".FormatUri(user);
        }

        /// <summary>
        /// Returns the <see cref="Uri"/> that shows whether the repo is starred by the current user.
        /// </summary>
        /// <param name="owner">The owner of the repository</param>
        /// <param name="repo">The name of the repository</param>
        /// <returns></returns>
        public static Uri Starred(string owner, string repo)
        {
            return "user/starred/{0}/{1}".FormatUri(owner, repo);
        }

        /// Returns the <see cref="Uri"/> for the specified tag.
        /// </summary>
        /// <param name="owner">The owner of the repository</param>
        /// <param name="name">The name of the repository</param>
        /// <param name="reference">The tag reference (SHA)</param>
        /// <returns></returns>
        public static Uri Tag(string owner, string name, string reference)
        {
            return "repos/{0}/{1}/git/tags/{2}".FormatUri(owner, name, reference);
        }

        /// <summary>
        /// Returns the <see cref="Uri"/> for creating a tag object.
        /// </summary>
        /// <param name="owner">The owner of the repository</param>
        /// <param name="name">The name of the repository</param>
        /// <returns></returns>
        public static Uri CreateTag(string owner, string name)
        {
            return "repos/{0}/{1}/git/tags".FormatUri(owner, name);
        }

        /// <summary>
        /// Returns the <see cref="Uri"/> that returns the list of public events.
        /// </summary>
        /// <returns></returns>
        public static Uri Events()
        {
            return "events".FormatUri();
        }

        /// <summary>
        /// Returns the <see cref="Uri"/> for the specified commit.
        /// </summary>
        /// <param name="owner">The owner of the repository</param>
        /// <param name="name">The name of the repository</param>
        /// <param name="reference">The commit reference (SHA)</param>
        /// <returns></returns>
        public static Uri Commit(string owner, string name, string reference)
        {
            return "repos/{0}/{1}/git/commits/{2}".FormatUri(owner, name, reference);
        }

        /// <summary>
        /// Returns the <see cref="Uri"/> for creating a commit object.
        /// </summary>
        /// <param name="owner">The owner of the repository</param>
        /// <param name="name">The name of the repository</param>
        /// <returns></returns>
        public static Uri CreateCommit(string owner, string name)
        {
            return "repos/{0}/{1}/git/commits".FormatUri(owner, name);
        }

        /// <summary>
        /// Returns the <see cref="Uri"/> for the network of repositories.
        /// </summary>
        public static Uri NetworkEvents(string owner, string name)
        {
            return "networks/{0}/{1}/events".FormatUri(owner, name);
        }

        /// <summary>
        /// Returns the <see cref="Uri"/> for the organization.
        /// </summary>
        /// <param name="organization">The name of the organization</param>
        /// <returns></returns>
        public static Uri OrganizationEvents(string organization)
        {
            return "orgs/{0}/events".FormatUri(organization);
        }

        /// <summary>
        /// Returns the <see cref="Uri"/> for the received events for a user.
        /// </summary>
        /// <param name="user">The login of the user</param>
        /// <returns></returns>
        public static Uri ReceivedEvents(string user)
        {
            return ReceivedEvents(user, false);
        }

        /// <summary>
        /// Returns the <see cref="Uri"/> for the received events for a user.
        /// </summary>
        /// <param name="user">The login of the user</param>
        /// <param name="isPublic">Whether to return public events or not</param>
        /// <returns></returns>
        public static Uri ReceivedEvents(string user, bool isPublic)
        {
            string usersReceivedEvents = "users/{0}/received_events";
            if (isPublic)
            {
                usersReceivedEvents += "/public";
            }
            return usersReceivedEvents.FormatUri(user);
        }

        /// <summary>
        /// Returns the <see cref="Uri"/> for events performed by a user.
        /// </summary>
        /// <param name="user">The login of the user</param>
        /// <returns></returns>
        public static Uri PerformedEvents(string user)
        {
            return PerformedEvents(user, false);
        }

        /// <summary>
        /// Returns the <see cref="Uri"/> for events performed by a user.
        /// </summary>
        /// <param name="user">The login of the user</param>
        /// <param name="isPublic">Whether to return public events or not</param>
        /// <returns></returns>
        public static Uri PerformedEvents(string user, bool isPublic)
        {
            string usersEvents = "users/{0}/events";
            if (isPublic)
            {
                usersEvents += "/public";
            }
            return usersEvents.FormatUri(user);
        }

        /// <summary>
        /// Returns the <see cref="Uri"/> for events associated with an organization.
        /// </summary>
        /// <param name="user">The login of the user</param>
        /// <param name="organization">The name of the organization</param>
        /// <returns></returns>
        public static Uri OrganizationEvents(string user, string organization)
        {
            return "users/{0}/events/orgs/{1}".FormatUri(user, organization);
        }

        /// <summary>
<<<<<<< HEAD
        /// Returns the <see cref="Uri"/> for the specified tree.
        /// </summary>
        /// <param name="owner">The owner of the repository</param>
        /// <param name="name">The name of the repository</param>
        /// <returns></returns>
        public static Uri Tree(string owner, string name)
        {
            return "repos/{0}/{1}/git/trees".FormatUri(owner, name);
        }

        /// <summary>
        /// Returns the <see cref="Uri"/> for the specified tree.
        /// </summary>
        /// <param name="owner">The owner of the repository</param>
        /// <param name="name">The name of the repository</param>
        /// <param name="reference">The tree reference (SHA)</param>
        /// <returns></returns>
        public static Uri Tree(string owner, string name, string reference)
        {
            return "repos/{0}/{1}/git/trees/{2}".FormatUri(owner, name, reference);
=======
        /// returns the <see cref="Uri"/> for org teams 
        /// use for both Get and Create methods
        /// </summary>
        /// <param name="organization"></param>
        /// <returns></returns>
        public static Uri OrganizationTeams(string organization)
        {
            return "orgs/{0}/teams".FormatUri(organization);
        }

        /// <summary>
        /// returns the <see cref="Uri"/> for teams
        /// use for update or deleting a team
        /// </summary>
        /// <param name="id"></param>
        /// <returns></returns>
        public static Uri TeamsUpdateOrDelete(int id)
        {
            return "teams/{0}".FormatUri(id);
>>>>>>> e716a073
        }
    }
}<|MERGE_RESOLUTION|>--- conflicted
+++ resolved
@@ -550,7 +550,6 @@
         }
 
         /// <summary>
-<<<<<<< HEAD
         /// Returns the <see cref="Uri"/> for the specified tree.
         /// </summary>
         /// <param name="owner">The owner of the repository</param>
@@ -571,7 +570,9 @@
         public static Uri Tree(string owner, string name, string reference)
         {
             return "repos/{0}/{1}/git/trees/{2}".FormatUri(owner, name, reference);
-=======
+        }
+
+        /// <summary>
         /// returns the <see cref="Uri"/> for org teams 
         /// use for both Get and Create methods
         /// </summary>
@@ -591,7 +592,6 @@
         public static Uri TeamsUpdateOrDelete(int id)
         {
             return "teams/{0}".FormatUri(id);
->>>>>>> e716a073
         }
     }
 }