﻿<?xml version="1.0" encoding="utf-8"?>
<Project DefaultTargets="Build" ToolsVersion="4.0" xmlns="http://schemas.microsoft.com/developer/msbuild/2003">
  <PropertyGroup>
    <Configuration Condition=" '$(Configuration)' == '' ">Debug</Configuration>
    <Platform Condition=" '$(Platform)' == '' ">AnyCPU</Platform>
    <ProductVersion>10.0.0</ProductVersion>
    <SchemaVersion>2.0</SchemaVersion>
    <ProjectGuid>{B24FC6FA-B80C-4EC7-8AFF-05DE2C923869}</ProjectGuid>
    <ProjectTypeGuids>{EFBA0AD7-5A72-4C68-AF49-83D382785DCF};{FAE04EC0-301F-11D3-BF4B-00C04F79EFBC}</ProjectTypeGuids>
    <OutputType>Library</OutputType>
    <RootNamespace>Octokit</RootNamespace>
    <MonoAndroidResourcePrefix>Resources</MonoAndroidResourcePrefix>
    <MonoAndroidAssetsPrefix>Assets</MonoAndroidAssetsPrefix>
    <AndroidUseLatestPlatformSdk>False</AndroidUseLatestPlatformSdk>
    <AssemblyName>Octokit</AssemblyName>
    <TargetFrameworkVersion>v2.2</TargetFrameworkVersion>
  </PropertyGroup>
  <PropertyGroup Condition=" '$(Configuration)|$(Platform)' == 'Debug|AnyCPU' ">
    <DebugSymbols>true</DebugSymbols>
    <DebugType>full</DebugType>
    <Optimize>false</Optimize>
    <IntermediateOutputPath>obj\Debug\MonoAndroid</IntermediateOutputPath>
    <OutputPath>bin\Debug\MonoAndroid</OutputPath>
    <DefineConstants>DEBUG;</DefineConstants>
    <ErrorReport>prompt</ErrorReport>
    <WarningLevel>4</WarningLevel>
    <DefineConstants>TRACE;DEBUG;CODE_ANALYSIS;CODE_ANALYSIS;SIMPLE_JSON_OBJARRAYINTERNAL;SIMPLE_JSON_INTERNAL;NET_45</DefineConstants>
    <AndroidLinkMode>None</AndroidLinkMode>
    <ConsolePause>false</ConsolePause>
  </PropertyGroup>
  <PropertyGroup Condition=" '$(Configuration)|$(Platform)' == 'Release|AnyCPU' ">
    <DebugType>full</DebugType>
    <Optimize>true</Optimize>
    <IntermediateOutputPath>obj\Release\MonoAndroid</IntermediateOutputPath>
    <OutputPath>bin\Release\MonoAndroid</OutputPath>
    <DefineConstants>TRACE;CODE_ANALYSIS;CODE_ANALYSIS;SIMPLE_JSON_OBJARRAYINTERNAL;SIMPLE_JSON_INTERNAL;NET_45</DefineConstants>
    <ErrorReport>prompt</ErrorReport>
    <WarningLevel>4</WarningLevel>
    <AndroidUseSharedRuntime>false</AndroidUseSharedRuntime>
    <ConsolePause>false</ConsolePause>
  </PropertyGroup>
  <ItemGroup>
    <Reference Include="System" />
    <Reference Include="System.Xml" />
    <Reference Include="System.Core" />
    <Reference Include="Mono.Android" />
    <Reference Include="System.Net.Http" />
  </ItemGroup>
  <ItemGroup>
    <Compile Include="..\SolutionInfo.cs">
      <Link>Properties\SolutionInfo.cs</Link>
    </Compile>
    <Compile Include="Clients\ActivitiesClient.cs" />
    <Compile Include="Clients\AssigneesClient.cs" />
    <Compile Include="Clients\BlobsClient.cs" />
    <Compile Include="Clients\CommitsClient.cs" />
    <Compile Include="Clients\CommitStatusClient.cs" />
    <Compile Include="Clients\EventsClient.cs" />
    <Compile Include="Clients\GitDatabaseClient.cs" />
    <Compile Include="Clients\ICommitsClient.cs" />
    <Compile Include="Clients\IActivitiesClient.cs" />
    <Compile Include="Clients\IBlobsClient.cs" />
    <Compile Include="Clients\ICommitStatusClient.cs" />
    <Compile Include="Clients\IEventsClient.cs" />
    <Compile Include="Clients\IGitDatabaseClient.cs" />
    <Compile Include="Clients\IIssueCommentsClient.cs" />
    <Compile Include="Clients\IIssuesEventsClient.cs" />
    <Compile Include="Clients\IssueCommentsClient.cs" />
    <Compile Include="Clients\IssuesClient.cs" />
    <Compile Include="Clients\IssuesEventsClient.cs" />
    <Compile Include="Clients\ITagsClient.cs" />
    <Compile Include="Clients\ITreesClient.cs" />
    <Compile Include="Clients\MilestonesClient.cs" />
    <Compile Include="Clients\OrganizationMembersClient.cs" />
    <Compile Include="Clients\IOrganizationMembersClient.cs" />
    <Compile Include="Clients\TagsClient.cs" />
    <Compile Include="Clients\TreesClient.cs" />
    <Compile Include="Exceptions\NotFoundException.cs" />
    <Compile Include="Clients\IAssigneesClient.cs" />
    <Compile Include="Clients\IIssuesClient.cs" />
    <Compile Include="Clients\IMilestonesClient.cs" />
    <Compile Include="Helpers\ParameterAttribute.cs" />
    <Compile Include="Helpers\ReflectionExtensions.cs" />
    <Compile Include="Models\Request\MilestoneUpdate.cs" />
    <Compile Include="Models\Request\NewBlob.cs" />
    <Compile Include="Models\Request\NewCommit.cs" />
    <Compile Include="Models\Request\NewCommitStatus.cs" />
    <Compile Include="Models\Request\NewMilestone.cs" />
    <Compile Include="Models\Request\NewTag.cs" />
    <Compile Include="Models\Request\NewTree.cs" />
    <Compile Include="Models\Request\NewTreeItem.cs" />
    <Compile Include="Models\Request\RequestParameters.cs" />
    <Compile Include="Models\Response\Commit.cs" />
    <Compile Include="Models\Response\Activity.cs" />
    <Compile Include="Models\Response\Blob.cs" />
    <Compile Include="Models\Response\CommitStatus.cs" />
    <Compile Include="Models\Response\EventInfo.cs" />
    <Compile Include="Models\Response\GitReference.cs" />
    <Compile Include="Models\Response\GitTag.cs" />
    <Compile Include="Models\Response\Issue.cs" />
    <Compile Include="Models\Request\IssueRequest.cs" />
    <Compile Include="Models\Request\IssueUpdate.cs" />
    <Compile Include="Models\Response\IssueComment.cs" />
    <Compile Include="Models\Response\IssueEvent.cs" />
    <Compile Include="Models\Response\Label.cs" />
    <Compile Include="Models\Response\Milestone.cs" />
    <Compile Include="Models\Request\NewIssue.cs" />
    <Compile Include="Models\Response\Notification.cs" />
    <Compile Include="Models\Response\NotificationInfo.cs" />
    <Compile Include="Models\Response\PullRequest.cs" />
    <Compile Include="Models\Request\RepositoryIssueRequest.cs" />
    <Compile Include="Models\Request\MilestoneRequest.cs" />
    <Compile Include="Models\Response\TagObject.cs" />
    <Compile Include="Models\Response\TreeItem.cs" />
    <Compile Include="Models\Response\TreeResponse.cs" />
    <Compile Include="Properties\AssemblyInfo.cs" />
    <Compile Include="Exceptions\TwoFactorChallengeFailedException.cs" />
    <Compile Include="Exceptions\TwoFactorRequiredException.cs" />
    <Compile Include="Helpers\ApiUrls.cs" />
    <Compile Include="Helpers\AuthorizationExtensions.cs" />
    <Compile Include="Helpers\TwoFactorChallengeResult.cs" />
    <Compile Include="Http\RateLimit.cs" />
    <Compile Include="Models\Response\Account.cs" />
    <Compile Include="Models\Response\ApiError.cs" />
    <Compile Include="Models\Response\ApiErrorDetail.cs" />
    <Compile Include="Models\Response\Application.cs" />
    <Compile Include="Clients\MiscellaneousClient.cs" />
    <Compile Include="Exceptions\ApiException.cs" />
    <Compile Include="Helpers\ApiExtensions.cs" />
    <Compile Include="Clients\ApiClient.cs" />
    <Compile Include="Clients\AuthorizationsClient.cs" />
    <Compile Include="Clients\ApiPagination.cs" />
    <Compile Include="Clients\NotificationsClient.cs" />
    <Compile Include="Clients\OrganizationsClient.cs" />
    <Compile Include="Authentication\AnonymousAuthenticator.cs" />
    <Compile Include="Authentication\Authenticator.cs" />
    <Compile Include="Clients\ReleasesClient.cs" />
    <Compile Include="Clients\SshKeysClient.cs" />
    <Compile Include="Exceptions\ApiValidationException.cs" />
    <Compile Include="Exceptions\ForbiddenException.cs" />
    <Compile Include="Exceptions\LoginAttemptsExceededException.cs" />
    <Compile Include="Exceptions\RateLimitExceededException.cs" />
    <Compile Include="Helpers\CollectionExtensions.cs" />
    <Compile Include="Helpers\UriExtensions.cs" />
    <Compile Include="Http\ApiConnection.cs" />
    <Compile Include="Http\IApiConnection.cs" />
    <Compile Include="Http\IHttpClient.cs" />
    <Compile Include="Http\JsonHttpPipeline.cs" />
    <Compile Include="Http\ReadOnlyPagedCollection.cs" />
    <Compile Include="Http\Credentials.cs" />
    <Compile Include="Http\CredentialsExtensions.cs" />
    <Compile Include="Http\HttpVerb.cs" />
    <Compile Include="Authentication\IAuthenticationHandler.cs" />
    <Compile Include="Http\ICredentialStore.cs" />
    <Compile Include="Http\InMemoryCredentialStore.cs" />
    <Compile Include="Helpers\IApiPagination.cs" />
    <Compile Include="Clients\IAuthorizationsClient.cs" />
    <Compile Include="IGitHubClient.cs" />
    <Compile Include="Clients\IMiscellaneousClient.cs" />
    <Compile Include="Clients\IReleasesClient.cs" />
    <Compile Include="Clients\INotificationsClient.cs" />
    <Compile Include="Clients\ISshKeysClient.cs" />
    <Compile Include="Clients\IOrganizationsClient.cs" />
    <Compile Include="Helpers\IReadOnlyPagedCollection.cs" />
    <Compile Include="Clients\IRepositoriesClient.cs" />
    <Compile Include="Clients\IUsersClient.cs" />
    <Compile Include="Http\ApiInfoExtensions.cs" />
    <Compile Include="Http\ApiInfoParser.cs">
      <SubType>Code</SubType>
    </Compile>
    <Compile Include="Http\ApiInfo.cs" />
    <Compile Include="Authentication\BasicAuthenticator.cs">
      <SubType>Code</SubType>
    </Compile>
    <Compile Include="Http\ApiResponse.cs" />
    <Compile Include="Http\IJsonSerializer.cs" />
    <Compile Include="Exceptions\AuthorizationException.cs" />
    <Compile Include="Http\SimpleJsonSerializer.cs" />
    <Compile Include="Authentication\TokenAuthenticator.cs">
      <SubType>Code</SubType>
    </Compile>
    <Compile Include="Helpers\Ensure.cs" />
    <Compile Include="GitHubClient.cs" />
    <Compile Include="Authentication\AuthenticationType.cs" />
    <Compile Include="Http\Connection.cs">
      <SubType>Code</SubType>
    </Compile>
    <Compile Include="Http\HttpClientAdapter.cs" />
    <Compile Include="Http\IConnection.cs" />
    <Compile Include="Http\IRequest.cs" />
    <Compile Include="Http\IResponse.cs" />
    <Compile Include="Http\Request.cs" />
    <Compile Include="Helpers\ModelExtensions.cs" />
    <Compile Include="Models\Response\Authorization.cs" />
    <Compile Include="Models\Request\AuthorizationUpdate.cs" />
    <Compile Include="Models\Request\NewAuthorization.cs" />
    <Compile Include="Models\Response\EmailAddress.cs" />
    <Compile Include="Models\Response\Organization.cs" />
    <Compile Include="Models\Response\Plan.cs" />
    <Compile Include="Models\Response\Readme.cs" />
    <Compile Include="Models\Response\ReadmeResponse.cs" />
    <Compile Include="Models\Response\Release.cs" />
    <Compile Include="Models\Response\ReleaseAsset.cs" />
    <Compile Include="Models\Response\ReleaseAssetUpload.cs" />
    <Compile Include="Models\Request\ReleaseUpdate.cs" />
    <Compile Include="Models\Response\Repository.cs" />
    <Compile Include="Models\Response\Signature.cs" />
    <Compile Include="Models\Response\SshKey.cs" />
    <Compile Include="Models\Response\SshKeyInfo.cs" />
    <Compile Include="Models\Request\SshKeyUpdate.cs" />
    <Compile Include="Models\Response\User.cs" />
    <Compile Include="Models\Request\UserUpdate.cs" />
    <Compile Include="Helpers\StringExtensions.cs" />
    <Compile Include="Clients\RepositoriesClient.cs" />
    <Compile Include="SimpleJson.cs" />
    <Compile Include="Models\Request\NewRepository.cs" />
    <Compile Include="Clients\UsersClient.cs" />
    <Compile Include="Clients\TeamsClient.cs" />
    <Compile Include="Clients\ITeamsClient.cs" />
    <Compile Include="Models\Request\NewTeam.cs" />
    <Compile Include="Models\Request\Permission.cs" />
    <Compile Include="Models\Request\UpdateTeam.cs" />
    <Compile Include="Models\Response\Team.cs" />
    <Compile Include="Models\Response\SearchCode.cs" />
    <Compile Include="Clients\ISearchClient.cs" />
    <Compile Include="Clients\SearchClient.cs" />
    <Compile Include="Clients\IStarredClient.cs" />
    <Compile Include="Clients\StarredClient.cs" />
    <Compile Include="Models\Request\StarredRequest.cs" />
    <Compile Include="Models\Response\BlobReference.cs" />
    <Compile Include="Clients\RepoCollaboratorsClient.cs" />
    <Compile Include="Clients\IRepoCollaboratorsClient.cs" />
    <Compile Include="Models\Request\SearchCodeRequest.cs" />
    <Compile Include="Models\Request\SearchIssuesRequest.cs" />
    <Compile Include="Models\Request\SearchRepositoriesRequest.cs" />
    <Compile Include="Models\Request\SearchUsersRequest.cs" />
    <Compile Include="Models\Request\SearchQualifierOperator.cs" />
    <Compile Include="Clients\GistsClient.cs" />
    <Compile Include="Clients\IGistsClient.cs" />
    <Compile Include="Models\Response\Gist.cs" />
    <Compile Include="Models\Response\GistChangeStatus.cs" />
    <Compile Include="Models\Response\GistFile.cs" />
    <Compile Include="Models\Response\GistFork.cs" />
    <Compile Include="Models\Response\GistHistory.cs" />
    <Compile Include="Clients\IReferencesClient.cs" />
    <Compile Include="Clients\ReferencesClient.cs" />
    <Compile Include="Models\Request\NewReference.cs" />
    <Compile Include="Models\Request\ReferenceUpdate.cs" />
    <Compile Include="Models\Response\Reference.cs" />
    <Compile Include="Clients\GistCommentsClient.cs" />
    <Compile Include="Clients\IGistCommentsClient.cs" />
    <Compile Include="Models\Response\GistComment.cs" />
    <Compile Include="Models\Request\BodyWrapper.cs" />
    <Compile Include="Clients\IIssuesLabelsClient.cs" />
    <Compile Include="Clients\IssuesLabelsClient.cs" />
    <Compile Include="Models\Request\LabelUpdate.cs" />
    <Compile Include="Models\Request\NewLabel.cs" />
    <Compile Include="Models\Response\Branch.cs" />
<<<<<<< HEAD
    <Compile Include="Clients\DeploymentStatusClient.cs" />
    <Compile Include="Clients\DeploymentsClient.cs" />
    <Compile Include="Clients\IDeploymentsClient.cs" />
    <Compile Include="Models\Request\NewDeployment.cs" />
    <Compile Include="Clients\IDeploymentStatusClient.cs" />
    <Compile Include="Models\Request\NewDeploymentStatus.cs" />
    <Compile Include="Models\Response\DeploymentStatus.cs" />
    <Compile Include="Models\Response\Deployment.cs" />
=======
    <Compile Include="Models\Request\BaseSearchRequest.cs" />
    <Compile Include="Helpers\EnumExtensions.cs" />
>>>>>>> ad987cd6
  </ItemGroup>
  <Import Project="$(MSBuildExtensionsPath)\Novell\Novell.MonoDroid.CSharp.targets" />
</Project><|MERGE_RESOLUTION|>--- conflicted
+++ resolved
@@ -256,7 +256,6 @@
     <Compile Include="Models\Request\LabelUpdate.cs" />
     <Compile Include="Models\Request\NewLabel.cs" />
     <Compile Include="Models\Response\Branch.cs" />
-<<<<<<< HEAD
     <Compile Include="Clients\DeploymentStatusClient.cs" />
     <Compile Include="Clients\DeploymentsClient.cs" />
     <Compile Include="Clients\IDeploymentsClient.cs" />
@@ -265,10 +264,8 @@
     <Compile Include="Models\Request\NewDeploymentStatus.cs" />
     <Compile Include="Models\Response\DeploymentStatus.cs" />
     <Compile Include="Models\Response\Deployment.cs" />
-=======
     <Compile Include="Models\Request\BaseSearchRequest.cs" />
     <Compile Include="Helpers\EnumExtensions.cs" />
->>>>>>> ad987cd6
   </ItemGroup>
   <Import Project="$(MSBuildExtensionsPath)\Novell\Novell.MonoDroid.CSharp.targets" />
 </Project>