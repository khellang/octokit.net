﻿<?xml version="1.0" encoding="utf-8"?>
<Project DefaultTargets="Build" ToolsVersion="4.0" xmlns="http://schemas.microsoft.com/developer/msbuild/2003">
  <PropertyGroup>
    <Configuration Condition=" '$(Configuration)' == '' ">Debug</Configuration>
    <Platform Condition=" '$(Platform)' == '' ">AnyCPU</Platform>
    <ProductVersion>10.0.0</ProductVersion>
    <SchemaVersion>2.0</SchemaVersion>
    <ProjectGuid>{B24FC6FA-B80C-4EC7-8AFF-05DE2C923869}</ProjectGuid>
    <ProjectTypeGuids>{EFBA0AD7-5A72-4C68-AF49-83D382785DCF};{FAE04EC0-301F-11D3-BF4B-00C04F79EFBC}</ProjectTypeGuids>
    <OutputType>Library</OutputType>
    <RootNamespace>Octokit</RootNamespace>
    <MonoAndroidResourcePrefix>Resources</MonoAndroidResourcePrefix>
    <MonoAndroidAssetsPrefix>Assets</MonoAndroidAssetsPrefix>
    <AndroidUseLatestPlatformSdk>False</AndroidUseLatestPlatformSdk>
    <AssemblyName>Octokit</AssemblyName>
    <TargetFrameworkVersion>v2.2</TargetFrameworkVersion>
  </PropertyGroup>
  <PropertyGroup Condition=" '$(Configuration)|$(Platform)' == 'Debug|AnyCPU' ">
    <DebugSymbols>true</DebugSymbols>
    <DebugType>full</DebugType>
    <Optimize>false</Optimize>
    <IntermediateOutputPath>obj\Debug\MonoAndroid</IntermediateOutputPath>
    <OutputPath>bin\Debug\MonoAndroid</OutputPath>
    <DefineConstants>DEBUG;</DefineConstants>
    <ErrorReport>prompt</ErrorReport>
    <WarningLevel>4</WarningLevel>
    <DefineConstants>TRACE;DEBUG;CODE_ANALYSIS;CODE_ANALYSIS;SIMPLE_JSON_OBJARRAYINTERNAL;SIMPLE_JSON_INTERNAL;NET_45</DefineConstants>
    <AndroidLinkMode>None</AndroidLinkMode>
    <ConsolePause>false</ConsolePause>
  </PropertyGroup>
  <PropertyGroup Condition=" '$(Configuration)|$(Platform)' == 'Release|AnyCPU' ">
    <DebugType>full</DebugType>
    <Optimize>true</Optimize>
    <IntermediateOutputPath>obj\Release\MonoAndroid</IntermediateOutputPath>
    <OutputPath>bin\Release\MonoAndroid</OutputPath>
    <DefineConstants>TRACE;CODE_ANALYSIS;CODE_ANALYSIS;SIMPLE_JSON_OBJARRAYINTERNAL;SIMPLE_JSON_INTERNAL;NET_45</DefineConstants>
    <ErrorReport>prompt</ErrorReport>
    <WarningLevel>4</WarningLevel>
    <AndroidUseSharedRuntime>false</AndroidUseSharedRuntime>
    <ConsolePause>false</ConsolePause>
  </PropertyGroup>
  <ItemGroup>
    <Reference Include="System" />
    <Reference Include="System.Xml" />
    <Reference Include="System.Core" />
    <Reference Include="Mono.Android" />
    <Reference Include="System.Net.Http" />
  </ItemGroup>
  <ItemGroup>
    <Compile Include="..\SolutionInfo.cs">
      <Link>Properties\SolutionInfo.cs</Link>
    </Compile>
    <Compile Include="Clients\ActivitiesClient.cs" />
    <Compile Include="Clients\AssigneesClient.cs" />
    <Compile Include="Clients\BlobsClient.cs" />
    <Compile Include="Clients\CommitsClient.cs" />
    <Compile Include="Clients\CommitStatusClient.cs" />
    <Compile Include="Clients\EventsClient.cs" />
    <Compile Include="Clients\GitDatabaseClient.cs" />
    <Compile Include="Clients\ICommitsClient.cs" />
    <Compile Include="Clients\IActivitiesClient.cs" />
    <Compile Include="Clients\IBlobsClient.cs" />
    <Compile Include="Clients\ICommitStatusClient.cs" />
    <Compile Include="Clients\IEventsClient.cs" />
    <Compile Include="Clients\IGitDatabaseClient.cs" />
    <Compile Include="Clients\IIssueCommentsClient.cs" />
    <Compile Include="Clients\IIssuesEventsClient.cs" />
    <Compile Include="Clients\IssueCommentsClient.cs" />
    <Compile Include="Clients\IssuesClient.cs" />
    <Compile Include="Clients\IssuesEventsClient.cs" />
    <Compile Include="Clients\ITagsClient.cs" />
    <Compile Include="Clients\ITreesClient.cs" />
    <Compile Include="Clients\MilestonesClient.cs" />
    <Compile Include="Clients\OrganizationMembersClient.cs" />
    <Compile Include="Clients\IOrganizationMembersClient.cs" />
    <Compile Include="Clients\TagsClient.cs" />
    <Compile Include="Clients\TreesClient.cs" />
    <Compile Include="Exceptions\NotFoundException.cs" />
    <Compile Include="Clients\IAssigneesClient.cs" />
    <Compile Include="Clients\IIssuesClient.cs" />
    <Compile Include="Clients\IMilestonesClient.cs" />
    <Compile Include="Helpers\ParameterAttribute.cs" />
    <Compile Include="Helpers\ReflectionExtensions.cs" />
    <Compile Include="Models\Request\MilestoneUpdate.cs" />
    <Compile Include="Models\Request\NewBlob.cs" />
    <Compile Include="Models\Request\NewCommit.cs" />
    <Compile Include="Models\Request\NewCommitStatus.cs" />
    <Compile Include="Models\Request\NewMilestone.cs" />
    <Compile Include="Models\Request\NewTag.cs" />
    <Compile Include="Models\Request\NewTree.cs" />
    <Compile Include="Models\Request\NewTreeItem.cs" />
    <Compile Include="Models\Request\RequestParameters.cs" />
    <Compile Include="Models\Response\Commit.cs" />
    <Compile Include="Models\Response\Activity.cs" />
    <Compile Include="Models\Response\Blob.cs" />
    <Compile Include="Models\Response\CommitStatus.cs" />
    <Compile Include="Models\Response\EventInfo.cs" />
    <Compile Include="Models\Response\GitReference.cs" />
    <Compile Include="Models\Response\GitTag.cs" />
    <Compile Include="Models\Response\Issue.cs" />
    <Compile Include="Models\Request\IssueRequest.cs" />
    <Compile Include="Models\Request\IssueUpdate.cs" />
    <Compile Include="Models\Response\IssueComment.cs" />
    <Compile Include="Models\Response\IssueEvent.cs" />
    <Compile Include="Models\Response\Label.cs" />
    <Compile Include="Models\Response\Milestone.cs" />
    <Compile Include="Models\Request\NewIssue.cs" />
    <Compile Include="Models\Response\Notification.cs" />
    <Compile Include="Models\Response\NotificationInfo.cs" />
    <Compile Include="Models\Response\PullRequest.cs" />
    <Compile Include="Models\Request\RepositoryIssueRequest.cs" />
    <Compile Include="Models\Request\MilestoneRequest.cs" />
    <Compile Include="Models\Response\TagObject.cs" />
    <Compile Include="Models\Response\TreeItem.cs" />
    <Compile Include="Models\Response\TreeResponse.cs" />
    <Compile Include="Properties\AssemblyInfo.cs" />
    <Compile Include="Exceptions\TwoFactorChallengeFailedException.cs" />
    <Compile Include="Exceptions\TwoFactorRequiredException.cs" />
    <Compile Include="Helpers\ApiUrls.cs" />
    <Compile Include="Helpers\AuthorizationExtensions.cs" />
    <Compile Include="Helpers\TwoFactorChallengeResult.cs" />
    <Compile Include="Http\RateLimit.cs" />
    <Compile Include="Models\Response\Account.cs" />
    <Compile Include="Models\Response\ApiError.cs" />
    <Compile Include="Models\Response\ApiErrorDetail.cs" />
    <Compile Include="Models\Response\Application.cs" />
    <Compile Include="Clients\MiscellaneousClient.cs" />
    <Compile Include="Exceptions\ApiException.cs" />
    <Compile Include="Helpers\ApiExtensions.cs" />
    <Compile Include="Clients\ApiClient.cs" />
    <Compile Include="Clients\AuthorizationsClient.cs" />
    <Compile Include="Clients\ApiPagination.cs" />
    <Compile Include="Clients\NotificationsClient.cs" />
    <Compile Include="Clients\OrganizationsClient.cs" />
    <Compile Include="Authentication\AnonymousAuthenticator.cs" />
    <Compile Include="Authentication\Authenticator.cs" />
    <Compile Include="Clients\ReleasesClient.cs" />
    <Compile Include="Clients\SshKeysClient.cs" />
    <Compile Include="Exceptions\ApiValidationException.cs" />
    <Compile Include="Exceptions\ForbiddenException.cs" />
    <Compile Include="Exceptions\LoginAttemptsExceededException.cs" />
    <Compile Include="Exceptions\RateLimitExceededException.cs" />
    <Compile Include="Helpers\CollectionExtensions.cs" />
    <Compile Include="Helpers\UriExtensions.cs" />
    <Compile Include="Http\ApiConnection.cs" />
    <Compile Include="Http\IApiConnection.cs" />
    <Compile Include="Http\IHttpClient.cs" />
    <Compile Include="Http\JsonHttpPipeline.cs" />
    <Compile Include="Http\ReadOnlyPagedCollection.cs" />
    <Compile Include="Http\Credentials.cs" />
    <Compile Include="Http\CredentialsExtensions.cs" />
    <Compile Include="Http\HttpVerb.cs" />
    <Compile Include="Authentication\IAuthenticationHandler.cs" />
    <Compile Include="Http\ICredentialStore.cs" />
    <Compile Include="Http\InMemoryCredentialStore.cs" />
    <Compile Include="Helpers\IApiPagination.cs" />
    <Compile Include="Clients\IAuthorizationsClient.cs" />
    <Compile Include="IGitHubClient.cs" />
    <Compile Include="Clients\IMiscellaneousClient.cs" />
    <Compile Include="Clients\IReleasesClient.cs" />
    <Compile Include="Clients\INotificationsClient.cs" />
    <Compile Include="Clients\ISshKeysClient.cs" />
    <Compile Include="Clients\IOrganizationsClient.cs" />
    <Compile Include="Helpers\IReadOnlyPagedCollection.cs" />
    <Compile Include="Clients\IRepositoriesClient.cs" />
    <Compile Include="Clients\IUsersClient.cs" />
    <Compile Include="Http\ApiInfoExtensions.cs" />
    <Compile Include="Http\ApiInfoParser.cs">
      <SubType>Code</SubType>
    </Compile>
    <Compile Include="Http\ApiInfo.cs" />
    <Compile Include="Authentication\BasicAuthenticator.cs">
      <SubType>Code</SubType>
    </Compile>
    <Compile Include="Http\ApiResponse.cs" />
    <Compile Include="Http\IJsonSerializer.cs" />
    <Compile Include="Exceptions\AuthorizationException.cs" />
    <Compile Include="Http\SimpleJsonSerializer.cs" />
    <Compile Include="Authentication\TokenAuthenticator.cs">
      <SubType>Code</SubType>
    </Compile>
    <Compile Include="Helpers\Ensure.cs" />
    <Compile Include="GitHubClient.cs" />
    <Compile Include="Authentication\AuthenticationType.cs" />
    <Compile Include="Http\Connection.cs">
      <SubType>Code</SubType>
    </Compile>
    <Compile Include="Http\HttpClientAdapter.cs" />
    <Compile Include="Http\IConnection.cs" />
    <Compile Include="Http\IRequest.cs" />
    <Compile Include="Http\IResponse.cs" />
    <Compile Include="Http\Request.cs" />
    <Compile Include="Helpers\ModelExtensions.cs" />
    <Compile Include="Models\Response\Authorization.cs" />
    <Compile Include="Models\Request\AuthorizationUpdate.cs" />
    <Compile Include="Models\Request\NewAuthorization.cs" />
    <Compile Include="Models\Response\EmailAddress.cs" />
    <Compile Include="Models\Response\Organization.cs" />
    <Compile Include="Models\Response\Plan.cs" />
    <Compile Include="Models\Response\Readme.cs" />
    <Compile Include="Models\Response\ReadmeResponse.cs" />
    <Compile Include="Models\Response\Release.cs" />
    <Compile Include="Models\Response\ReleaseAsset.cs" />
    <Compile Include="Models\Response\ReleaseAssetUpload.cs" />
    <Compile Include="Models\Request\ReleaseUpdate.cs" />
    <Compile Include="Models\Response\Repository.cs" />
    <Compile Include="Models\Response\Signature.cs" />
    <Compile Include="Models\Response\SshKey.cs" />
    <Compile Include="Models\Response\SshKeyInfo.cs" />
    <Compile Include="Models\Request\SshKeyUpdate.cs" />
    <Compile Include="Models\Response\User.cs" />
    <Compile Include="Models\Request\UserUpdate.cs" />
    <Compile Include="Helpers\StringExtensions.cs" />
    <Compile Include="Clients\RepositoriesClient.cs" />
    <Compile Include="SimpleJson.cs" />
    <Compile Include="Models\Request\NewRepository.cs" />
    <Compile Include="Clients\UsersClient.cs" />
    <Compile Include="Clients\TeamsClient.cs" />
    <Compile Include="Clients\ITeamsClient.cs" />
    <Compile Include="Models\Request\NewTeam.cs" />
    <Compile Include="Models\Request\Permission.cs" />
    <Compile Include="Models\Request\UpdateTeam.cs" />
    <Compile Include="Models\Response\Team.cs" />
    <Compile Include="Models\Response\TeamItem.cs" />
    <Compile Include="Models\Request\SearchTerm.cs" />
    <Compile Include="Models\Response\SearchCode.cs" />
    <Compile Include="Clients\ISearchClient.cs" />
    <Compile Include="Clients\SearchClient.cs" />
    <Compile Include="Clients\IStarredClient.cs" />
    <Compile Include="Clients\StarredClient.cs" />
    <Compile Include="Models\Request\StarredRequest.cs" />
    <Compile Include="Models\Response\BlobReference.cs" />
    <Compile Include="Clients\RepoCollaboratorsClient.cs" />
    <Compile Include="Clients\IRepoCollaboratorsClient.cs" />
<<<<<<< HEAD
    <Compile Include="Models\Request\SearchCodeRequest.cs" />
    <Compile Include="Models\Request\SearchIssuesRequest.cs" />
    <Compile Include="Models\Request\SearchRepositoriesRequest.cs" />
    <Compile Include="Models\Request\SearchUsersRequest.cs" />
    <Compile Include="Models\Request\SearchQualifierOperator.cs" />
=======
    <Compile Include="Clients\GistsClient.cs" />
    <Compile Include="Clients\IGistsClient.cs" />
    <Compile Include="Models\Response\Gist.cs" />
    <Compile Include="Models\Response\GistChangeStatus.cs" />
    <Compile Include="Models\Response\GistFile.cs" />
    <Compile Include="Models\Response\GistFork.cs" />
    <Compile Include="Models\Response\GistHistory.cs" />
>>>>>>> 0d5db99c
  </ItemGroup>
  <Import Project="$(MSBuildExtensionsPath)\Novell\Novell.MonoDroid.CSharp.targets" />
</Project><|MERGE_RESOLUTION|>--- conflicted
+++ resolved
@@ -232,13 +232,11 @@
     <Compile Include="Models\Response\BlobReference.cs" />
     <Compile Include="Clients\RepoCollaboratorsClient.cs" />
     <Compile Include="Clients\IRepoCollaboratorsClient.cs" />
-<<<<<<< HEAD
     <Compile Include="Models\Request\SearchCodeRequest.cs" />
     <Compile Include="Models\Request\SearchIssuesRequest.cs" />
     <Compile Include="Models\Request\SearchRepositoriesRequest.cs" />
     <Compile Include="Models\Request\SearchUsersRequest.cs" />
     <Compile Include="Models\Request\SearchQualifierOperator.cs" />
-=======
     <Compile Include="Clients\GistsClient.cs" />
     <Compile Include="Clients\IGistsClient.cs" />
     <Compile Include="Models\Response\Gist.cs" />
@@ -246,7 +244,6 @@
     <Compile Include="Models\Response\GistFile.cs" />
     <Compile Include="Models\Response\GistFork.cs" />
     <Compile Include="Models\Response\GistHistory.cs" />
->>>>>>> 0d5db99c
   </ItemGroup>
   <Import Project="$(MSBuildExtensionsPath)\Novell\Novell.MonoDroid.CSharp.targets" />
 </Project>