﻿<?xml version="1.0" encoding="utf-8"?>
<Project DefaultTargets="Build" ToolsVersion="4.0" xmlns="http://schemas.microsoft.com/developer/msbuild/2003">
  <PropertyGroup>
    <Configuration Condition=" '$(Configuration)' == '' ">Debug</Configuration>
    <Platform Condition=" '$(Platform)' == '' ">AnyCPU</Platform>
    <ProductVersion>10.0.0</ProductVersion>
    <SchemaVersion>2.0</SchemaVersion>
    <ProjectGuid>{B24FC6FA-B80C-4EC7-8AFF-05DE2C923869}</ProjectGuid>
    <ProjectTypeGuids>{EFBA0AD7-5A72-4C68-AF49-83D382785DCF};{FAE04EC0-301F-11D3-BF4B-00C04F79EFBC}</ProjectTypeGuids>
    <OutputType>Library</OutputType>
    <RootNamespace>Octokit</RootNamespace>
    <MonoAndroidResourcePrefix>Resources</MonoAndroidResourcePrefix>
    <MonoAndroidAssetsPrefix>Assets</MonoAndroidAssetsPrefix>
    <AndroidUseLatestPlatformSdk>False</AndroidUseLatestPlatformSdk>
    <AssemblyName>Octokit</AssemblyName>
    <TargetFrameworkVersion>v2.2</TargetFrameworkVersion>
  </PropertyGroup>
  <PropertyGroup Condition=" '$(Configuration)|$(Platform)' == 'Debug|AnyCPU' ">
    <DebugSymbols>true</DebugSymbols>
    <DebugType>full</DebugType>
    <Optimize>false</Optimize>
    <IntermediateOutputPath>obj\Debug\MonoAndroid</IntermediateOutputPath>
    <OutputPath>bin\Debug\MonoAndroid</OutputPath>
    <DefineConstants>DEBUG;</DefineConstants>
    <ErrorReport>prompt</ErrorReport>
    <WarningLevel>4</WarningLevel>
    <DefineConstants>TRACE;DEBUG;CODE_ANALYSIS;CODE_ANALYSIS;SIMPLE_JSON_OBJARRAYINTERNAL;SIMPLE_JSON_INTERNAL;NET_45</DefineConstants>
    <AndroidLinkMode>None</AndroidLinkMode>
    <ConsolePause>false</ConsolePause>
  </PropertyGroup>
  <PropertyGroup Condition=" '$(Configuration)|$(Platform)' == 'Release|AnyCPU' ">
    <DebugType>full</DebugType>
    <Optimize>true</Optimize>
    <IntermediateOutputPath>obj\Release\MonoAndroid</IntermediateOutputPath>
    <OutputPath>bin\Release\MonoAndroid</OutputPath>
    <DefineConstants>TRACE;CODE_ANALYSIS;CODE_ANALYSIS;SIMPLE_JSON_OBJARRAYINTERNAL;SIMPLE_JSON_INTERNAL;NET_45</DefineConstants>
    <ErrorReport>prompt</ErrorReport>
    <WarningLevel>4</WarningLevel>
    <AndroidUseSharedRuntime>false</AndroidUseSharedRuntime>
    <ConsolePause>false</ConsolePause>
  </PropertyGroup>
  <ItemGroup>
    <Reference Include="System" />
    <Reference Include="System.Xml" />
    <Reference Include="System.Core" />
    <Reference Include="Mono.Android" />
    <Reference Include="System.Net.Http" />
  </ItemGroup>
  <ItemGroup>
    <Compile Include="..\SolutionInfo.cs">
      <Link>Properties\SolutionInfo.cs</Link>
    </Compile>
    <Compile Include="Clients\ActivitiesClient.cs" />
    <Compile Include="Clients\AssigneesClient.cs" />
    <Compile Include="Clients\BlobsClient.cs" />
    <Compile Include="Clients\CommitsClient.cs" />
    <Compile Include="Clients\CommitStatusClient.cs" />
    <Compile Include="Clients\EventsClient.cs" />
    <Compile Include="Clients\GitDatabaseClient.cs" />
    <Compile Include="Clients\ICommitsClient.cs" />
    <Compile Include="Clients\IActivitiesClient.cs" />
    <Compile Include="Clients\IBlobsClient.cs" />
    <Compile Include="Clients\ICommitStatusClient.cs" />
    <Compile Include="Clients\IEventsClient.cs" />
    <Compile Include="Clients\IGitDatabaseClient.cs" />
    <Compile Include="Clients\IIssueCommentsClient.cs" />
    <Compile Include="Clients\IIssuesEventsClient.cs" />
    <Compile Include="Clients\IssueCommentsClient.cs" />
    <Compile Include="Clients\IssuesClient.cs" />
    <Compile Include="Clients\IssuesEventsClient.cs" />
    <Compile Include="Clients\ITagsClient.cs" />
    <Compile Include="Clients\ITreesClient.cs" />
    <Compile Include="Clients\MilestonesClient.cs" />
    <Compile Include="Clients\OrganizationMembersClient.cs" />
    <Compile Include="Clients\IOrganizationMembersClient.cs" />
    <Compile Include="Clients\TagsClient.cs" />
    <Compile Include="Clients\TreesClient.cs" />
    <Compile Include="Exceptions\NotFoundException.cs" />
    <Compile Include="Clients\IAssigneesClient.cs" />
    <Compile Include="Clients\IIssuesClient.cs" />
    <Compile Include="Clients\IMilestonesClient.cs" />
    <Compile Include="Helpers\ParameterAttribute.cs" />
    <Compile Include="Helpers\ReflectionExtensions.cs" />
    <Compile Include="Models\Request\MilestoneUpdate.cs" />
    <Compile Include="Models\Request\NewBlob.cs" />
    <Compile Include="Models\Request\NewCommit.cs" />
    <Compile Include="Models\Request\NewCommitStatus.cs" />
    <Compile Include="Models\Request\NewMilestone.cs" />
    <Compile Include="Models\Request\NewTag.cs" />
    <Compile Include="Models\Request\NewTree.cs" />
    <Compile Include="Models\Request\NewTreeItem.cs" />
    <Compile Include="Models\Request\RequestParameters.cs" />
    <Compile Include="Models\Response\Commit.cs" />
    <Compile Include="Models\Response\Activity.cs" />
    <Compile Include="Models\Response\Blob.cs" />
    <Compile Include="Models\Response\CommitStatus.cs" />
    <Compile Include="Models\Response\EventInfo.cs" />
    <Compile Include="Models\Response\GitReference.cs" />
    <Compile Include="Models\Response\GitTag.cs" />
    <Compile Include="Models\Response\Issue.cs" />
    <Compile Include="Models\Request\IssueRequest.cs" />
    <Compile Include="Models\Request\IssueUpdate.cs" />
    <Compile Include="Models\Response\IssueComment.cs" />
    <Compile Include="Models\Response\IssueEvent.cs" />
    <Compile Include="Models\Response\Label.cs" />
    <Compile Include="Models\Response\Milestone.cs" />
    <Compile Include="Models\Request\NewIssue.cs" />
    <Compile Include="Models\Response\Notification.cs" />
    <Compile Include="Models\Response\NotificationInfo.cs" />
    <Compile Include="Models\Response\PullRequest.cs" />
    <Compile Include="Models\Request\RepositoryIssueRequest.cs" />
    <Compile Include="Models\Request\MilestoneRequest.cs" />
    <Compile Include="Models\Response\TagObject.cs" />
    <Compile Include="Models\Response\TreeItem.cs" />
    <Compile Include="Models\Response\TreeResponse.cs" />
    <Compile Include="Properties\AssemblyInfo.cs" />
    <Compile Include="Exceptions\TwoFactorChallengeFailedException.cs" />
    <Compile Include="Exceptions\TwoFactorRequiredException.cs" />
    <Compile Include="Helpers\ApiUrls.cs" />
    <Compile Include="Helpers\AuthorizationExtensions.cs" />
    <Compile Include="Helpers\TwoFactorChallengeResult.cs" />
    <Compile Include="Http\RateLimit.cs" />
    <Compile Include="Models\Response\Account.cs" />
    <Compile Include="Models\Response\ApiError.cs" />
    <Compile Include="Models\Response\ApiErrorDetail.cs" />
    <Compile Include="Models\Response\Application.cs" />
    <Compile Include="Clients\MiscellaneousClient.cs" />
    <Compile Include="Exceptions\ApiException.cs" />
    <Compile Include="Helpers\ApiExtensions.cs" />
    <Compile Include="Clients\ApiClient.cs" />
    <Compile Include="Clients\AuthorizationsClient.cs" />
    <Compile Include="Clients\ApiPagination.cs" />
    <Compile Include="Clients\NotificationsClient.cs" />
    <Compile Include="Clients\OrganizationsClient.cs" />
    <Compile Include="Authentication\AnonymousAuthenticator.cs" />
    <Compile Include="Authentication\Authenticator.cs" />
    <Compile Include="Clients\ReleasesClient.cs" />
    <Compile Include="Clients\SshKeysClient.cs" />
    <Compile Include="Exceptions\ApiValidationException.cs" />
    <Compile Include="Exceptions\ForbiddenException.cs" />
    <Compile Include="Exceptions\LoginAttemptsExceededException.cs" />
    <Compile Include="Exceptions\RateLimitExceededException.cs" />
    <Compile Include="Helpers\CollectionExtensions.cs" />
    <Compile Include="Helpers\UriExtensions.cs" />
    <Compile Include="Http\ApiConnection.cs" />
    <Compile Include="Http\IApiConnection.cs" />
    <Compile Include="Http\IHttpClient.cs" />
    <Compile Include="Http\JsonHttpPipeline.cs" />
    <Compile Include="Http\ReadOnlyPagedCollection.cs" />
    <Compile Include="Http\Credentials.cs" />
    <Compile Include="Http\CredentialsExtensions.cs" />
    <Compile Include="Http\HttpVerb.cs" />
    <Compile Include="Authentication\IAuthenticationHandler.cs" />
    <Compile Include="Http\ICredentialStore.cs" />
    <Compile Include="Http\InMemoryCredentialStore.cs" />
    <Compile Include="Helpers\IApiPagination.cs" />
    <Compile Include="Clients\IAuthorizationsClient.cs" />
    <Compile Include="IGitHubClient.cs" />
    <Compile Include="Clients\IMiscellaneousClient.cs" />
    <Compile Include="Clients\IReleasesClient.cs" />
    <Compile Include="Clients\INotificationsClient.cs" />
    <Compile Include="Clients\ISshKeysClient.cs" />
    <Compile Include="Clients\IOrganizationsClient.cs" />
    <Compile Include="Helpers\IReadOnlyPagedCollection.cs" />
    <Compile Include="Clients\IRepositoriesClient.cs" />
    <Compile Include="Clients\IUsersClient.cs" />
    <Compile Include="Http\ApiInfoExtensions.cs" />
    <Compile Include="Http\ApiInfoParser.cs">
      <SubType>Code</SubType>
    </Compile>
    <Compile Include="Http\ApiInfo.cs" />
    <Compile Include="Authentication\BasicAuthenticator.cs">
      <SubType>Code</SubType>
    </Compile>
    <Compile Include="Http\ApiResponse.cs" />
    <Compile Include="Http\IJsonSerializer.cs" />
    <Compile Include="Exceptions\AuthorizationException.cs" />
    <Compile Include="Http\SimpleJsonSerializer.cs" />
    <Compile Include="Authentication\TokenAuthenticator.cs">
      <SubType>Code</SubType>
    </Compile>
    <Compile Include="Helpers\Ensure.cs" />
    <Compile Include="GitHubClient.cs" />
    <Compile Include="Authentication\AuthenticationType.cs" />
    <Compile Include="Http\Connection.cs">
      <SubType>Code</SubType>
    </Compile>
    <Compile Include="Http\HttpClientAdapter.cs" />
    <Compile Include="Http\IConnection.cs" />
    <Compile Include="Http\IRequest.cs" />
    <Compile Include="Http\IResponse.cs" />
    <Compile Include="Http\Request.cs" />
    <Compile Include="Helpers\ModelExtensions.cs" />
    <Compile Include="Models\Response\Authorization.cs" />
    <Compile Include="Models\Request\AuthorizationUpdate.cs" />
    <Compile Include="Models\Request\NewAuthorization.cs" />
    <Compile Include="Models\Response\EmailAddress.cs" />
    <Compile Include="Models\Response\Organization.cs" />
    <Compile Include="Models\Response\Plan.cs" />
    <Compile Include="Models\Response\Readme.cs" />
    <Compile Include="Models\Response\ReadmeResponse.cs" />
    <Compile Include="Models\Response\Release.cs" />
    <Compile Include="Models\Response\ReleaseAsset.cs" />
    <Compile Include="Models\Response\ReleaseAssetUpload.cs" />
    <Compile Include="Models\Request\ReleaseUpdate.cs" />
    <Compile Include="Models\Response\Repository.cs" />
    <Compile Include="Models\Response\Signature.cs" />
    <Compile Include="Models\Response\SshKey.cs" />
    <Compile Include="Models\Response\SshKeyInfo.cs" />
    <Compile Include="Models\Request\SshKeyUpdate.cs" />
    <Compile Include="Models\Response\User.cs" />
    <Compile Include="Models\Request\UserUpdate.cs" />
    <Compile Include="Helpers\StringExtensions.cs" />
    <Compile Include="Clients\RepositoriesClient.cs" />
    <Compile Include="SimpleJson.cs" />
    <Compile Include="Models\Request\NewRepository.cs" />
    <Compile Include="Clients\UsersClient.cs" />
    <Compile Include="Clients\TeamsClient.cs" />
    <Compile Include="Clients\ITeamsClient.cs" />
    <Compile Include="Models\Request\NewTeam.cs" />
    <Compile Include="Models\Request\Permission.cs" />
    <Compile Include="Models\Request\UpdateTeam.cs" />
    <Compile Include="Models\Response\Team.cs" />
    <Compile Include="Clients\IStarredClient.cs" />
    <Compile Include="Clients\StarredClient.cs" />
    <Compile Include="Models\Request\StarredRequest.cs" />
<<<<<<< HEAD
    <Compile Include="Models\Response\BlobReference.cs" />
=======
    <Compile Include="Clients\RepoCollaboratorsClient.cs" />
    <Compile Include="Clients\IRepoCollaboratorsClient.cs" />
>>>>>>> bb5cba41
  </ItemGroup>
  <Import Project="$(MSBuildExtensionsPath)\Novell\Novell.MonoDroid.CSharp.targets" />
</Project><|MERGE_RESOLUTION|>--- conflicted
+++ resolved
@@ -224,12 +224,9 @@
     <Compile Include="Clients\IStarredClient.cs" />
     <Compile Include="Clients\StarredClient.cs" />
     <Compile Include="Models\Request\StarredRequest.cs" />
-<<<<<<< HEAD
     <Compile Include="Models\Response\BlobReference.cs" />
-=======
     <Compile Include="Clients\RepoCollaboratorsClient.cs" />
     <Compile Include="Clients\IRepoCollaboratorsClient.cs" />
->>>>>>> bb5cba41
   </ItemGroup>
   <Import Project="$(MSBuildExtensionsPath)\Novell\Novell.MonoDroid.CSharp.targets" />
 </Project>