--- conflicted
+++ resolved
@@ -36,15 +36,6 @@
         /// <exception cref="AuthorizationException">Thrown if the client is not authenticated.</exception>
         /// <returns>A <see cref="User"/></returns>
         Task<User> Update(UserUpdate user);
-<<<<<<< HEAD
-=======
-
-        /// <summary>
-        /// Returns emails for the current user.
-        /// </summary>
-        /// <returns></returns>
-        [SuppressMessage("Microsoft.Design", "CA1024:UsePropertiesWhereAppropriate")]
-        Task<IReadOnlyList<EmailAddress>> GetEmails();
 
         /// <summary>
         /// A client for GitHub's User Followers API
@@ -53,6 +44,5 @@
         /// See the <a href="http://developer.github.com/v3/users/followers/">Followers API documentation</a> for more information.
         ///</remarks>
         IFollowersClient Followers { get; }
->>>>>>> 63109405
     }
 }