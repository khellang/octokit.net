--- conflicted
+++ resolved
@@ -137,7 +137,6 @@
         ICommitStatusClient CommitStatus { get; }
 
         /// <summary>
-<<<<<<< HEAD
         /// A client for GitHub's Repository Hooks API.
         /// </summary>
         /// <remarks>See <a href="http://developer.github.com/v3/repos/hooks/">API documentation</a> for more information.</remarks>
@@ -148,7 +147,7 @@
         /// Gets a client for GitHub's Repository Hooks
         /// </summary>
         IRepositoryForksClient Forks { get; }
-=======
+
         /// A client for GitHub's Repo Collaborators.
         /// </summary>
         /// <remarks>
@@ -244,6 +243,5 @@
         /// <param name="update">New values to update the repository with</param>
         /// <returns>The updated <see cref="T:Octokit.Repository"/></returns>
         Task<Repository> Edit(string owner, string name, RepositoryUpdate update);
->>>>>>> abf0a472
     }
 }