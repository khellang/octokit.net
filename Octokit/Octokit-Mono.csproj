﻿<?xml version="1.0" encoding="utf-8"?>
<Project DefaultTargets="Build" ToolsVersion="4.0" xmlns="http://schemas.microsoft.com/developer/msbuild/2003">
  <PropertyGroup>
    <Configuration Condition=" '$(Configuration)' == '' ">Debug</Configuration>
    <Platform Condition=" '$(Platform)' == '' ">AnyCPU</Platform>
    <ProductVersion>10.0.0</ProductVersion>
    <SchemaVersion>2.0</SchemaVersion>
    <ProjectGuid>{49EF16A2-5ED1-480F-80A1-D1D05D6C1BE4}</ProjectGuid>
    <OutputType>Library</OutputType>
    <RootNamespace>Octokit</RootNamespace>
    <AssemblyName>Octokit</AssemblyName>
    <TargetFrameworkVersion>v4.5</TargetFrameworkVersion>
  </PropertyGroup>
  <PropertyGroup Condition=" '$(Configuration)|$(Platform)' == 'Debug|AnyCPU' ">
    <DebugSymbols>true</DebugSymbols>
    <DebugType>full</DebugType>
    <Optimize>false</Optimize>
    <IntermediateOutputPath>obj\Debug\Mono</IntermediateOutputPath>
    <OutputPath>bin\Debug\Mono</OutputPath>
    <DefineConstants>TRACE;DEBUG;CODE_ANALYSIS;SIMPLE_JSON_OBJARRAYINTERNAL;SIMPLE_JSON_INTERNAL;NET_45</DefineConstants>
    <ErrorReport>prompt</ErrorReport>
    <WarningLevel>4</WarningLevel>
    <ConsolePause>false</ConsolePause>
  </PropertyGroup>
  <PropertyGroup Condition=" '$(Configuration)|$(Platform)' == 'Release|AnyCPU' ">
    <DebugType>full</DebugType>
    <Optimize>true</Optimize>
    <IntermediateOutputPath>obj\Release\Mono</IntermediateOutputPath>
    <DefineConstants>TRACE;CODE_ANALYSIS;SIMPLE_JSON_OBJARRAYINTERNAL;SIMPLE_JSON_INTERNAL;NET_45</DefineConstants>
    <OutputPath>bin\Release\Mono</OutputPath>
    <ErrorReport>prompt</ErrorReport>
    <WarningLevel>4</WarningLevel>
    <ConsolePause>false</ConsolePause>
  </PropertyGroup>
  <ItemGroup>
    <Reference Include="System" />
    <Reference Include="System.Net.Http" />
  </ItemGroup>
  <ItemGroup>
    <Compile Include="..\SolutionInfo.cs">
      <Link>Properties\SolutionInfo.cs</Link>
    </Compile>
    <Compile Include="Clients\ActivitiesClient.cs" />
    <Compile Include="Clients\AssigneesClient.cs" />
    <Compile Include="Clients\BlobsClient.cs" />
    <Compile Include="Clients\CommitsClient.cs" />
    <Compile Include="Clients\CommitStatusClient.cs" />
    <Compile Include="Clients\EventsClient.cs" />
    <Compile Include="Clients\FeedsClient.cs" />
    <Compile Include="Clients\GistsClient.cs" />
    <Compile Include="Clients\GitDatabaseClient.cs" />
    <Compile Include="Clients\ICommitsClient.cs" />
    <Compile Include="Clients\IActivitiesClient.cs" />
    <Compile Include="Clients\IBlobsClient.cs" />
    <Compile Include="Clients\ICommitStatusClient.cs" />
    <Compile Include="Clients\IEventsClient.cs" />
    <Compile Include="Clients\IFeedsClient.cs" />
    <Compile Include="Clients\IGistsClient.cs" />
    <Compile Include="Clients\IGitDatabaseClient.cs" />
    <Compile Include="Clients\IIssueCommentsClient.cs" />
    <Compile Include="Clients\IIssuesEventsClient.cs" />
    <Compile Include="Clients\IIssuesLabelsClient.cs" />
    <Compile Include="Clients\IOrganizationMembersClient.cs" />
    <Compile Include="Clients\IReferencesClient.cs" />
    <Compile Include="Clients\IPullRequestsClient.cs" />
    <Compile Include="Clients\IssueCommentsClient.cs" />
    <Compile Include="Clients\IssuesClient.cs" />
    <Compile Include="Clients\IssuesEventsClient.cs" />
    <Compile Include="Clients\IssuesLabelsClient.cs" />
    <Compile Include="Clients\IStarredClient.cs" />
    <Compile Include="Clients\IStatisticsClient.cs" />
    <Compile Include="Clients\ITagsClient.cs" />
    <Compile Include="Clients\ITreesClient.cs" />
    <Compile Include="Clients\ITeamsClient.cs" />
    <Compile Include="Clients\IWatchedClient.cs" />
    <Compile Include="Clients\MilestonesClient.cs" />
    <Compile Include="Clients\OrganizationMembersClient.cs" />
    <Compile Include="Clients\ReferencesClient.cs" />
    <Compile Include="Clients\StarredClient.cs" />
    <Compile Include="Clients\PullRequestsClient.cs" />
    <Compile Include="Clients\StatisticsClient.cs" />
    <Compile Include="Clients\TagsClient.cs" />
    <Compile Include="Clients\TreesClient.cs" />
    <Compile Include="Clients\TeamsClient.cs" />
    <Compile Include="Clients\WatchedClient.cs" />
    <Compile Include="Exceptions\NotFoundException.cs" />
    <Compile Include="Clients\IAssigneesClient.cs" />
    <Compile Include="Clients\IIssuesClient.cs" />
    <Compile Include="Clients\IMilestonesClient.cs" />
    <Compile Include="Helpers\ParameterAttribute.cs" />
    <Compile Include="Helpers\ReflectionExtensions.cs" />
    <Compile Include="Models\Request\GistRequest.cs" />
    <Compile Include="Models\Request\GistUpdate.cs" />
    <Compile Include="Models\Request\LabelUpdate.cs" />
    <Compile Include="Models\Request\MergePullRequest.cs" />
    <Compile Include="Models\Request\MilestoneUpdate.cs" />
    <Compile Include="Models\Request\NewBlob.cs" />
    <Compile Include="Models\Request\NewCommit.cs" />
    <Compile Include="Models\Request\NewCommitStatus.cs" />
    <Compile Include="Models\Request\NewGist.cs" />
    <Compile Include="Models\Request\NewLabel.cs" />
    <Compile Include="Models\Request\NewMilestone.cs" />
    <Compile Include="Models\Request\NewReference.cs" />
    <Compile Include="Models\Request\NewSubscription.cs" />
    <Compile Include="Models\Request\NewTag.cs" />
    <Compile Include="Models\Request\NewTree.cs" />
    <Compile Include="Models\Request\NewTreeItem.cs" />
    <Compile Include="Models\Request\NewTeam.cs" />
    <Compile Include="Models\Request\Permission.cs" />
    <Compile Include="Models\Request\ReferenceUpdate.cs" />
    <Compile Include="Models\Request\NewPullRequest.cs" />
    <Compile Include="Models\Request\PullRequestRequest.cs" />
    <Compile Include="Models\Request\PullRequestUpdate.cs" />
    <Compile Include="Models\Request\RequestParameters.cs" />
    <Compile Include="Models\Request\StarredRequest.cs" />
    <Compile Include="Models\Request\UpdateTeam.cs" />
    <Compile Include="Models\Response\Author.cs" />
    <Compile Include="Models\Response\Branch.cs" />
    <Compile Include="Models\Response\Commit.cs" />
    <Compile Include="Models\Response\Activity.cs" />
    <Compile Include="Models\Response\Blob.cs" />
    <Compile Include="Models\Response\CommitStatus.cs" />
    <Compile Include="Models\Response\Contributor.cs" />
    <Compile Include="Models\Response\EventInfo.cs" />
    <Compile Include="Models\Response\Feed.cs" />
    <Compile Include="Models\Response\FeedLink.cs" />
    <Compile Include="Models\Response\Gist.cs" />
    <Compile Include="Models\Response\GistChangeStatus.cs" />
    <Compile Include="Models\Response\GistFile.cs" />
    <Compile Include="Models\Response\GistFork.cs" />
    <Compile Include="Models\Response\GistHistory.cs" />
    <Compile Include="Models\Response\GitReference.cs" />
    <Compile Include="Models\Response\GitTag.cs" />
    <Compile Include="Models\Response\Issue.cs" />
    <Compile Include="Models\Request\IssueRequest.cs" />
    <Compile Include="Models\Request\IssueUpdate.cs" />
    <Compile Include="Models\Response\IssueComment.cs" />
    <Compile Include="Models\Response\IssueEvent.cs" />
    <Compile Include="Models\Response\Label.cs" />
    <Compile Include="Models\Response\Milestone.cs" />
    <Compile Include="Models\Request\NewIssue.cs" />
    <Compile Include="Models\Response\Notification.cs" />
    <Compile Include="Models\Response\NotificationInfo.cs" />
    <Compile Include="Models\Response\PullRequest.cs" />
    <Compile Include="Models\Request\RepositoryIssueRequest.cs" />
    <Compile Include="Models\Request\MilestoneRequest.cs" />
    <Compile Include="Models\Response\Reference.cs" />
    <Compile Include="Models\Response\PullRequestMerge.cs" />
    <Compile Include="Models\Response\Signature.cs" />
    <Compile Include="Models\Response\Subscription.cs" />
    <Compile Include="Models\Response\TagObject.cs" />
    <Compile Include="Models\Response\TreeItem.cs" />
    <Compile Include="Models\Response\TreeResponse.cs" />
    <Compile Include="Models\Response\Team.cs" />
    <Compile Include="Models\Response\WeeklyCommitActivity.cs" />
    <Compile Include="Models\Response\WeeklyHash.cs" />
    <Compile Include="Properties\AssemblyInfo.cs" />
    <Compile Include="Exceptions\TwoFactorChallengeFailedException.cs" />
    <Compile Include="Exceptions\TwoFactorRequiredException.cs" />
    <Compile Include="Helpers\ApiUrls.cs" />
    <Compile Include="Helpers\AuthorizationExtensions.cs" />
    <Compile Include="Helpers\TwoFactorChallengeResult.cs" />
    <Compile Include="Http\RateLimit.cs" />
    <Compile Include="Models\Response\Account.cs" />
    <Compile Include="Models\Response\ApiError.cs" />
    <Compile Include="Models\Response\ApiErrorDetail.cs" />
    <Compile Include="Models\Response\Application.cs" />
    <Compile Include="Clients\MiscellaneousClient.cs" />
    <Compile Include="Exceptions\ApiException.cs" />
    <Compile Include="Helpers\ApiExtensions.cs" />
    <Compile Include="Clients\ApiClient.cs" />
    <Compile Include="Clients\AuthorizationsClient.cs" />
    <Compile Include="Clients\ApiPagination.cs" />
    <Compile Include="Clients\NotificationsClient.cs" />
    <Compile Include="Clients\OrganizationsClient.cs" />
    <Compile Include="Authentication\AnonymousAuthenticator.cs" />
    <Compile Include="Authentication\Authenticator.cs" />
    <Compile Include="Clients\ReleasesClient.cs" />
    <Compile Include="Clients\SshKeysClient.cs" />
    <Compile Include="Exceptions\ApiValidationException.cs" />
    <Compile Include="Exceptions\ForbiddenException.cs" />
    <Compile Include="Exceptions\LoginAttemptsExceededException.cs" />
    <Compile Include="Exceptions\RateLimitExceededException.cs" />
    <Compile Include="Helpers\CollectionExtensions.cs" />
    <Compile Include="Helpers\UriExtensions.cs" />
    <Compile Include="Http\ApiConnection.cs" />
    <Compile Include="Http\IApiConnection.cs" />
    <Compile Include="Http\IHttpClient.cs" />
    <Compile Include="Http\JsonHttpPipeline.cs" />
    <Compile Include="Http\ReadOnlyPagedCollection.cs" />
    <Compile Include="Http\Credentials.cs" />
    <Compile Include="Http\CredentialsExtensions.cs" />
    <Compile Include="Http\HttpVerb.cs" />
    <Compile Include="Authentication\IAuthenticationHandler.cs" />
    <Compile Include="Http\ICredentialStore.cs" />
    <Compile Include="Http\InMemoryCredentialStore.cs" />
    <Compile Include="Helpers\IApiPagination.cs" />
    <Compile Include="Clients\IAuthorizationsClient.cs" />
    <Compile Include="IGitHubClient.cs" />
    <Compile Include="Clients\IMiscellaneousClient.cs" />
    <Compile Include="Clients\IReleasesClient.cs" />
    <Compile Include="Clients\INotificationsClient.cs" />
    <Compile Include="Clients\ISshKeysClient.cs" />
    <Compile Include="Clients\IOrganizationsClient.cs" />
    <Compile Include="Helpers\IReadOnlyPagedCollection.cs" />
    <Compile Include="Clients\IRepositoriesClient.cs" />
    <Compile Include="Clients\IUsersClient.cs" />
    <Compile Include="Http\ApiInfoExtensions.cs" />
    <Compile Include="Http\ApiInfoParser.cs">
      <SubType>Code</SubType>
    </Compile>
    <Compile Include="Http\ApiInfo.cs" />
    <Compile Include="Authentication\BasicAuthenticator.cs">
      <SubType>Code</SubType>
    </Compile>
    <Compile Include="Http\ApiResponse.cs" />
    <Compile Include="Http\IJsonSerializer.cs" />
    <Compile Include="Exceptions\AuthorizationException.cs" />
    <Compile Include="Http\SimpleJsonSerializer.cs" />
    <Compile Include="Authentication\TokenAuthenticator.cs">
      <SubType>Code</SubType>
    </Compile>
    <Compile Include="Helpers\Ensure.cs" />
    <Compile Include="GitHubClient.cs" />
    <Compile Include="Authentication\AuthenticationType.cs" />
    <Compile Include="Http\Connection.cs">
      <SubType>Code</SubType>
    </Compile>
    <Compile Include="Http\HttpClientAdapter.cs" />
    <Compile Include="Http\IConnection.cs" />
    <Compile Include="Http\IRequest.cs" />
    <Compile Include="Http\IResponse.cs" />
    <Compile Include="Http\Request.cs" />
    <Compile Include="Helpers\ModelExtensions.cs" />
    <Compile Include="Models\Response\Authorization.cs" />
    <Compile Include="Models\Request\AuthorizationUpdate.cs" />
    <Compile Include="Models\Request\NewAuthorization.cs" />
    <Compile Include="Models\Response\EmailAddress.cs" />
    <Compile Include="Models\Response\Organization.cs" />
    <Compile Include="Models\Response\Plan.cs" />
    <Compile Include="Models\Response\Readme.cs" />
    <Compile Include="Models\Response\ReadmeResponse.cs" />
    <Compile Include="Models\Response\Release.cs" />
    <Compile Include="Models\Response\ReleaseAsset.cs" />
    <Compile Include="Models\Response\ReleaseAssetUpload.cs" />
    <Compile Include="Models\Request\ReleaseUpdate.cs" />
    <Compile Include="Models\Response\Repository.cs" />
    <Compile Include="Models\Response\SshKey.cs" />
    <Compile Include="Models\Response\SshKeyInfo.cs" />
    <Compile Include="Models\Request\SshKeyUpdate.cs" />
    <Compile Include="Models\Response\User.cs" />
    <Compile Include="Models\Request\UserUpdate.cs" />
    <Compile Include="Helpers\StringExtensions.cs" />
    <Compile Include="Clients\RepositoriesClient.cs" />
    <Compile Include="SimpleJson.cs" />
    <Compile Include="Models\Request\NewRepository.cs" />
    <Compile Include="Clients\UsersClient.cs" />
    <Compile Include="Models\Response\SearchCode.cs" />
    <Compile Include="Clients\ISearchClient.cs" />
    <Compile Include="Clients\SearchClient.cs" />
    <Compile Include="Models\Response\BlobReference.cs" />
    <Compile Include="Clients\RepoCollaboratorsClient.cs" />
    <Compile Include="Clients\IRepoCollaboratorsClient.cs" />
    <Compile Include="Models\Request\SearchCodeRequest.cs" />
    <Compile Include="Models\Request\SearchIssuesRequest.cs" />
    <Compile Include="Models\Request\SearchRepositoriesRequest.cs" />
    <Compile Include="Models\Request\SearchUsersRequest.cs" />
    <Compile Include="Models\Request\SearchQualifierOperator.cs" />
    <Compile Include="Clients\GistCommentsClient.cs" />
    <Compile Include="Clients\IGistCommentsClient.cs" />
    <Compile Include="Models\Response\GistComment.cs" />
    <Compile Include="Models\Request\BodyWrapper.cs" />
    <Compile Include="Clients\DeploymentStatusClient.cs" />
    <Compile Include="Clients\DeploymentsClient.cs" />
    <Compile Include="Clients\IDeploymentsClient.cs" />
    <Compile Include="Models\Request\NewDeployment.cs" />
    <Compile Include="Clients\IDeploymentStatusClient.cs" />
    <Compile Include="Models\Request\NewDeploymentStatus.cs" />
    <Compile Include="Models\Response\DeploymentStatus.cs" />
    <Compile Include="Models\Response\Deployment.cs" />
    <Compile Include="Models\Request\BaseSearchRequest.cs" />
    <Compile Include="Helpers\EnumExtensions.cs" />
    <Compile Include="Models\Response\RepositoryTag.cs" />
    <Compile Include="Models\Request\RepositoryUpdate.cs" />
    <Compile Include="Models\Response\RepositoryLanguage.cs" />
    <Compile Include="Clients\IUserEmailsClient.cs" />
    <Compile Include="Clients\UserEmailsClient.cs" />
    <Compile Include="Models\Response\Emoji.cs" />
    <Compile Include="Clients\FollowersClient.cs" />
    <Compile Include="Clients\IFollowersClient.cs" />
    <Compile Include="Models\Request\ReleaseAssetUpdate.cs" />
    <Compile Include="Models\Response\PunchCard.cs" />
    <Compile Include="Models\Response\PunchCardPoint.cs" />
    <Compile Include="Models\Response\Participation.cs" />
    <Compile Include="Models\Response\AdditionsAndDeletions.cs" />
    <Compile Include="Models\Response\CodeFrequency.cs" />
    <Compile Include="Models\Response\CommitActivity.cs" />
    <Compile Include="Helpers\UnixTimeStampExtensions.cs" />
    <Compile Include="Models\Response\PullRequestCommit.cs" />
    <Compile Include="Exceptions\RepositoryExistsException.cs" />
    <Compile Include="Helpers\ApiErrorExtensions.cs" />
    <Compile Include="Exceptions\PrivateRepositoryQuotaExceededException.cs" />
    <Compile Include="Clients\IRepositoryCommentsClient.cs" />
    <Compile Include="Clients\RepositoryCommentsClient.cs" />
    <Compile Include="Models\Request\NewCommitComment.cs" />
    <Compile Include="Models\Response\CommitComment.cs" />
    <Compile Include="Http\ProductHeaderValue.cs" />
    <Compile Include="Helpers\HttpClientExtensions.cs" />
<<<<<<< HEAD
    <Compile Include="Models\Response\SearchRepositoryResult.cs" />
=======
>>>>>>> 48a7e9cd
  </ItemGroup>
  <Import Project="$(MSBuildBinPath)\Microsoft.CSharp.targets" />
</Project><|MERGE_RESOLUTION|>--- conflicted
+++ resolved
@@ -306,10 +306,7 @@
     <Compile Include="Models\Response\CommitComment.cs" />
     <Compile Include="Http\ProductHeaderValue.cs" />
     <Compile Include="Helpers\HttpClientExtensions.cs" />
-<<<<<<< HEAD
     <Compile Include="Models\Response\SearchRepositoryResult.cs" />
-=======
->>>>>>> 48a7e9cd
   </ItemGroup>
   <Import Project="$(MSBuildBinPath)\Microsoft.CSharp.targets" />
 </Project>