--- conflicted
+++ resolved
@@ -202,15 +202,12 @@
     <Compile Include="Properties\AssemblyInfo.cs" />
     <Compile Include="Helpers\StringExtensions.cs" />
     <Compile Include="SimpleJson.cs" />
-<<<<<<< HEAD
     <Compile Include="Models\Request\SearchTerm.cs" />
     <Compile Include="Models\Response\SearchCode.cs" />
     <Compile Include="Clients\ISearchClient.cs" />
     <Compile Include="Clients\SearchClient.cs" />
-=======
     <Compile Include="Clients\RepoCollaboratorsClient.cs" />
     <Compile Include="Clients\IRepoCollaboratorsClient.cs" />
->>>>>>> adc438ac
   </ItemGroup>
   <ItemGroup>
     <CodeAnalysisDictionary Include="..\CustomDictionary.xml">
