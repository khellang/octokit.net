﻿<?xml version="1.0" encoding="utf-8"?>
<Project ToolsVersion="4.0" DefaultTargets="Build" xmlns="http://schemas.microsoft.com/developer/msbuild/2003">
  <Import Project="$(MSBuildExtensionsPath)\$(MSBuildToolsVersion)\Microsoft.Common.props" Condition="Exists('$(MSBuildExtensionsPath)\$(MSBuildToolsVersion)\Microsoft.Common.props')" />
  <PropertyGroup>
    <Configuration Condition=" '$(Configuration)' == '' ">Debug</Configuration>
    <Platform Condition=" '$(Platform)' == '' ">AnyCPU</Platform>
    <ProductVersion>8.0.30703</ProductVersion>
    <SchemaVersion>2.0</SchemaVersion>
    <ProjectGuid>{C8BC13B6-3FA3-4716-827D-E7706F976FE1}</ProjectGuid>
    <OutputType>Library</OutputType>
    <AppDesignerFolder>Properties</AppDesignerFolder>
    <RootNamespace>Octokit</RootNamespace>
    <AssemblyName>Octokit</AssemblyName>
    <TargetFrameworkVersion>v4.5</TargetFrameworkVersion>
    <FileAlignment>512</FileAlignment>
  </PropertyGroup>
  <PropertyGroup Condition=" '$(Configuration)|$(Platform)' == 'Debug|AnyCPU' ">
    <DebugSymbols>true</DebugSymbols>
    <DebugType>full</DebugType>
    <Optimize>false</Optimize>
    <IntermediateOutputPath>obj\Debug\NetCore45</IntermediateOutputPath>
    <OutputPath>bin\Debug\NetCore45</OutputPath>
    <DefineConstants>TRACE;DEBUG;NETFX_CORE;CODE_ANALYSIS;SIMPLE_JSON_OBJARRAYINTERNAL;SIMPLE_JSON_INTERNAL;NET_45</DefineConstants>
    <ErrorReport>prompt</ErrorReport>
    <WarningLevel>4</WarningLevel>
    <TreatWarningsAsErrors>true</TreatWarningsAsErrors>
    <RunCodeAnalysis>true</RunCodeAnalysis>
    <CodeAnalysisRuleSet>..\Octokit.ruleset</CodeAnalysisRuleSet>
  </PropertyGroup>
  <PropertyGroup Condition=" '$(Configuration)|$(Platform)' == 'Release|AnyCPU' ">
    <DebugType>pdbonly</DebugType>
    <Optimize>true</Optimize>
    <IntermediateOutputPath>obj\Release\NetCore45</IntermediateOutputPath>
    <OutputPath>bin\Release\NetCore45\</OutputPath>
    <DefineConstants>TRACE;NETFX_CORE;CODE_ANALYSIS;SIMPLE_JSON_OBJARRAYINTERNAL;SIMPLE_JSON_INTERNAL;NET_45</DefineConstants>
    <ErrorReport>prompt</ErrorReport>
    <WarningLevel>4</WarningLevel>
    <RunCodeAnalysis>true</RunCodeAnalysis>
    <CodeAnalysisRuleSet>..\Octokit.ruleset</CodeAnalysisRuleSet>
  </PropertyGroup>
  <ItemGroup>
    <Compile Include="..\SolutionInfo.cs">
      <Link>Properties\SolutionInfo.cs</Link>
    </Compile>
    <Compile Include="Authentication\AnonymousAuthenticator.cs" />
    <Compile Include="Authentication\AuthenticationType.cs" />
    <Compile Include="Authentication\Authenticator.cs" />
    <Compile Include="Authentication\BasicAuthenticator.cs" />
    <Compile Include="Authentication\IAuthenticationHandler.cs" />
    <Compile Include="Authentication\TokenAuthenticator.cs" />
    <Compile Include="Clients\ActivitiesClient.cs" />
    <Compile Include="Clients\ApiClient.cs" />
    <Compile Include="Clients\ApiPagination.cs" />
    <Compile Include="Clients\AssigneesClient.cs" />
    <Compile Include="Clients\AuthorizationsClient.cs" />
    <Compile Include="Clients\BlobsClient.cs" />
    <Compile Include="Clients\CommitsClient.cs" />
    <Compile Include="Clients\CommitStatusClient.cs" />
    <Compile Include="Clients\EventsClient.cs" />
    <Compile Include="Clients\GitDatabaseClient.cs" />
    <Compile Include="Clients\IActivitiesClient.cs" />
    <Compile Include="Clients\IAssigneesClient.cs" />
    <Compile Include="Clients\IAuthorizationsClient.cs" />
    <Compile Include="Clients\IBlobsClient.cs" />
    <Compile Include="Clients\ICommitsClient.cs" />
    <Compile Include="Clients\ICommitStatusClient.cs" />
    <Compile Include="Clients\IEventsClient.cs" />
    <Compile Include="Clients\IGitDatabaseClient.cs" />
    <Compile Include="Clients\IIssueCommentsClient.cs" />
    <Compile Include="Clients\IIssuesClient.cs" />
    <Compile Include="Clients\IIssuesEventsClient.cs" />
    <Compile Include="Clients\IMilestonesClient.cs" />
    <Compile Include="Clients\IMiscellaneousClient.cs" />
    <Compile Include="Clients\INotificationsClient.cs" />
    <Compile Include="Clients\IOrganizationMembersClient.cs" />
    <Compile Include="Clients\IOrganizationsClient.cs" />
    <Compile Include="Clients\IReleasesClient.cs" />
    <Compile Include="Clients\IRepositoriesClient.cs" />
    <Compile Include="Clients\ISshKeysClient.cs" />
    <Compile Include="Clients\IssueCommentsClient.cs" />
    <Compile Include="Clients\IssuesClient.cs" />
    <Compile Include="Clients\IStarredClient.cs" />
    <Compile Include="Clients\ITagsClient.cs" />
    <Compile Include="Clients\IssuesEventsClient.cs" />
    <Compile Include="Clients\ITreesClient.cs" />
    <Compile Include="Clients\ITeamsClient.cs" />
    <Compile Include="Clients\IUsersClient.cs" />
    <Compile Include="Clients\MilestonesClient.cs" />
    <Compile Include="Clients\MiscellaneousClient.cs" />
    <Compile Include="Clients\NotificationsClient.cs" />
    <Compile Include="Clients\OrganizationMembersClient.cs" />
    <Compile Include="Clients\OrganizationsClient.cs" />
    <Compile Include="Clients\ReleasesClient.cs" />
    <Compile Include="Clients\RepositoriesClient.cs" />
    <Compile Include="Clients\SshKeysClient.cs" />
    <Compile Include="Clients\StarredClient.cs" />
    <Compile Include="Clients\TagsClient.cs" />
    <Compile Include="Clients\TreesClient.cs" />
    <Compile Include="Clients\TeamsClient.cs" />
    <Compile Include="Clients\UsersClient.cs" />
    <Compile Include="Exceptions\ApiException.cs" />
    <Compile Include="Exceptions\ApiValidationException.cs" />
    <Compile Include="Exceptions\AuthorizationException.cs" />
    <Compile Include="Exceptions\NotFoundException.cs" />
    <Compile Include="Exceptions\TwoFactorChallengeFailedException.cs" />
    <Compile Include="Exceptions\TwoFactorRequiredException.cs" />
    <Compile Include="Helpers\ApiExtensions.cs" />
    <Compile Include="Helpers\ApiUrls.cs" />
    <Compile Include="Helpers\AuthorizationExtensions.cs" />
    <Compile Include="Exceptions\ForbiddenException.cs" />
    <Compile Include="Exceptions\LoginAttemptsExceededException.cs" />
    <Compile Include="Exceptions\RateLimitExceededException.cs" />
    <Compile Include="Helpers\CollectionExtensions.cs" />
    <Compile Include="Helpers\IApiPagination.cs" />
    <Compile Include="Helpers\IReadOnlyPagedCollection.cs" />
    <Compile Include="Helpers\ModelExtensions.cs" />
    <Compile Include="Helpers\ParameterAttribute.cs" />
    <Compile Include="Helpers\ReflectionExtensions.cs" />
    <Compile Include="Helpers\TwoFactorChallengeResult.cs" />
    <Compile Include="Helpers\UriExtensions.cs" />
    <Compile Include="Http\ApiConnection.cs" />
    <Compile Include="Http\ApiResponse.cs" />
    <Compile Include="Http\Credentials.cs" />
    <Compile Include="Http\CredentialsExtensions.cs" />
    <Compile Include="Http\HttpVerb.cs" />
    <Compile Include="Http\IApiConnection.cs" />
    <Compile Include="Http\ICredentialStore.cs" />
    <Compile Include="Http\IHttpClient.cs" />
    <Compile Include="Http\InMemoryCredentialStore.cs" />
    <Compile Include="Http\JsonHttpPipeline.cs" />
    <Compile Include="Http\RateLimit.cs" />
    <Compile Include="Http\ReadOnlyPagedCollection.cs" />
    <Compile Include="IGitHubClient.cs" />
    <Compile Include="Http\ApiInfoExtensions.cs" />
    <Compile Include="Http\ApiInfoParser.cs">
      <SubType>Code</SubType>
    </Compile>
    <Compile Include="Http\ApiInfo.cs" />
    <Compile Include="Http\IJsonSerializer.cs" />
    <Compile Include="Http\SimpleJsonSerializer.cs" />
    <Compile Include="Helpers\Ensure.cs" />
    <Compile Include="GitHubClient.cs" />
    <Compile Include="Http\Connection.cs">
      <SubType>Code</SubType>
    </Compile>
    <Compile Include="Http\HttpClientAdapter.cs" />
    <Compile Include="Http\IConnection.cs" />
    <Compile Include="Http\IRequest.cs" />
    <Compile Include="Http\IResponse.cs" />
    <Compile Include="Http\Request.cs" />
    <Compile Include="Models\Request\AuthorizationUpdate.cs" />
    <Compile Include="Models\Request\IssueRequest.cs" />
    <Compile Include="Models\Request\IssueUpdate.cs" />
    <Compile Include="Models\Request\MilestoneRequest.cs" />
    <Compile Include="Models\Request\MilestoneUpdate.cs" />
    <Compile Include="Models\Request\NewAuthorization.cs" />
    <Compile Include="Models\Request\NewBlob.cs" />
    <Compile Include="Models\Request\NewCommit.cs" />
    <Compile Include="Models\Request\NewCommitStatus.cs" />
    <Compile Include="Models\Request\NewIssue.cs" />
    <Compile Include="Models\Request\NewMilestone.cs" />
    <Compile Include="Models\Request\NewRepository.cs" />
    <Compile Include="Models\Request\NewTag.cs" />
    <Compile Include="Models\Request\NewTree.cs" />
    <Compile Include="Models\Request\NewTreeItem.cs" />
    <Compile Include="Models\Request\NewTeam.cs" />
    <Compile Include="Models\Request\Permission.cs" />
    <Compile Include="Models\Request\ReleaseUpdate.cs" />
    <Compile Include="Models\Request\RepositoryIssueRequest.cs" />
    <Compile Include="Models\Request\RequestParameters.cs" />
    <Compile Include="Models\Request\SshKeyUpdate.cs" />
    <Compile Include="Models\Request\StarredRequest.cs" />
    <Compile Include="Models\Request\UpdateTeam.cs" />
    <Compile Include="Models\Request\UserUpdate.cs" />
    <Compile Include="Models\Response\Account.cs" />
    <Compile Include="Models\Response\Activity.cs" />
    <Compile Include="Models\Response\ApiError.cs" />
    <Compile Include="Models\Response\ApiErrorDetail.cs" />
    <Compile Include="Models\Response\Application.cs" />
    <Compile Include="Models\Response\Authorization.cs" />
    <Compile Include="Models\Response\Blob.cs" />
    <Compile Include="Models\Response\Commit.cs" />
    <Compile Include="Models\Response\CommitStatus.cs" />
    <Compile Include="Models\Response\EmailAddress.cs" />
    <Compile Include="Models\Response\GitReference.cs" />
    <Compile Include="Models\Response\GitTag.cs" />
    <Compile Include="Models\Response\EventInfo.cs" />
    <Compile Include="Models\Response\Issue.cs" />
    <Compile Include="Models\Response\IssueComment.cs" />
    <Compile Include="Models\Response\IssueEvent.cs" />
    <Compile Include="Models\Response\Label.cs" />
    <Compile Include="Models\Response\Milestone.cs" />
    <Compile Include="Models\Response\Notification.cs" />
    <Compile Include="Models\Response\NotificationInfo.cs" />
    <Compile Include="Models\Response\Organization.cs" />
    <Compile Include="Models\Response\Plan.cs" />
    <Compile Include="Models\Response\PullRequest.cs" />
    <Compile Include="Models\Response\Readme.cs" />
    <Compile Include="Models\Response\ReadmeResponse.cs" />
    <Compile Include="Models\Response\Release.cs" />
    <Compile Include="Models\Response\ReleaseAsset.cs" />
    <Compile Include="Models\Response\ReleaseAssetUpload.cs" />
    <Compile Include="Models\Response\Repository.cs" />
    <Compile Include="Models\Response\Signature.cs" />
    <Compile Include="Models\Response\SshKey.cs" />
    <Compile Include="Models\Response\SshKeyInfo.cs" />
    <Compile Include="Models\Response\TagObject.cs" />
    <Compile Include="Models\Response\TreeItem.cs" />
    <Compile Include="Models\Response\TreeResponse.cs" />
    <Compile Include="Models\Response\Team.cs" />
    <Compile Include="Models\Response\User.cs" />
    <Compile Include="Properties\AssemblyInfo.cs" />
    <Compile Include="Helpers\StringExtensions.cs" />
    <Compile Include="SimpleJson.cs" />
<<<<<<< HEAD
    <Compile Include="Models\Response\BlobReference.cs" />
=======
    <Compile Include="Clients\RepoCollaboratorsClient.cs" />
    <Compile Include="Clients\IRepoCollaboratorsClient.cs" />
>>>>>>> bb5cba41
  </ItemGroup>
  <ItemGroup>
    <CodeAnalysisDictionary Include="..\CustomDictionary.xml">
      <Link>CustomDictionary.xml</Link>
    </CodeAnalysisDictionary>
  </ItemGroup>
  <ItemGroup />
  <PropertyGroup Condition=" '$(VisualStudioVersion)' == '' or '$(VisualStudioVersion)' &lt; '11.0' ">
    <VisualStudioVersion>11.0</VisualStudioVersion>
  </PropertyGroup>
  <Import Project="$(MSBuildExtensionsPath)\Microsoft\WindowsXaml\v$(VisualStudioVersion)\Microsoft.Windows.UI.Xaml.CSharp.targets" />
  <!-- To modify your build process, add your task inside one of the targets below and uncomment it. 
       Other similar extension points exist, see Microsoft.Common.targets.
  <Target Name="BeforeBuild">
  </Target>
  <Target Name="AfterBuild">
  </Target>
  -->
</Project><|MERGE_RESOLUTION|>--- conflicted
+++ resolved
@@ -212,12 +212,9 @@
     <Compile Include="Properties\AssemblyInfo.cs" />
     <Compile Include="Helpers\StringExtensions.cs" />
     <Compile Include="SimpleJson.cs" />
-<<<<<<< HEAD
     <Compile Include="Models\Response\BlobReference.cs" />
-=======
     <Compile Include="Clients\RepoCollaboratorsClient.cs" />
     <Compile Include="Clients\IRepoCollaboratorsClient.cs" />
->>>>>>> bb5cba41
   </ItemGroup>
   <ItemGroup>
     <CodeAnalysisDictionary Include="..\CustomDictionary.xml">
