--- conflicted
+++ resolved
@@ -391,11 +391,8 @@
     <Compile Include="Models\Response\PullRequestFile.cs" />
     <Compile Include="Models\Request\PublicRepositoryRequest.cs" />
     <Compile Include="Exceptions\TwoFactorAuthorizationException.cs" />
-<<<<<<< HEAD
     <Compile Include="Http\HttpMessageHandlerFactory.cs" />
-=======
     <Compile Include="Models\Response\TeamMembership.cs" />
->>>>>>> 9524432e
   </ItemGroup>
   <ItemGroup>
     <CodeAnalysisDictionary Include="..\CustomDictionary.xml">
