--- conflicted
+++ resolved
@@ -402,15 +402,12 @@
     <Compile Include="Http\IApiInfoProvider.cs" />
     <Compile Include="Models\Response\Meta.cs" />
     <Compile Include="Models\Common\Committer.cs" />
-<<<<<<< HEAD
     <Compile Include="Exceptions\InvalidGitIgnoreTemplateException.cs" />
     <Compile Include="Models\Request\NewRepositoryWebHook.cs" />
     <Compile Include="Exceptions\RepositoryWebHookConfigException.cs" />
     <Compile Include="Helpers\WebHookConfigComparer.cs" />
-=======
     <Compile Include="Exceptions\PullRequestNotMergeableException.cs" />
     <Compile Include="Exceptions\PullRequestMismatchException.cs" />
->>>>>>> e1f1b845
   </ItemGroup>
   <ItemGroup>
     <CodeAnalysisDictionary Include="..\CustomDictionary.xml">
