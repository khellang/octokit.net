--- conflicted
+++ resolved
@@ -347,7 +347,6 @@
     <Compile Include="Models\Request\OauthLoginRequest.cs" />
     <Compile Include="Models\Request\OauthTokenRequest.cs" />
     <Compile Include="Models\Response\OauthToken.cs" />
-<<<<<<< HEAD
     <Compile Include="Clients\IRepositoryDeployKeysClient.cs" />
     <Compile Include="Clients\RepositoryDeployKeysClient.cs" />
     <Compile Include="Models\Request\NewDeployKey.cs" />
@@ -357,6 +356,15 @@
     <Compile Include="Helpers\ApiUrls.Keys.cs" />
     <Compile Include="Helpers\SerializeNullAttribute.cs" />
     <Compile Include="Models\Request\CommitRequest.cs" />
+    <Compile Include="Clients\IRepositoryForksClient.cs" />
+    <Compile Include="Clients\IRepositoryHooksClient.cs" />
+    <Compile Include="Clients\RepositoryForksClient.cs" />
+    <Compile Include="Clients\RepositoryHooksClient.cs" />
+    <Compile Include="Models\Request\EditRepositoryHook.cs" />
+    <Compile Include="Models\Request\NewRepositoryFork.cs" />
+    <Compile Include="Models\Request\NewRepositoryHook.cs" />
+    <Compile Include="Models\Request\TestRepositoryHook.cs" />
+    <Compile Include="Models\Response\RepositoryHook.cs" />
     <Compile Include="Models\Response\RepositoryPermissions.cs" />
     <Compile Include="Models\Response\CombinedCommitStatus.cs" />
     <Compile Include="Models\Request\NewRelease.cs" />
@@ -384,17 +392,6 @@
     <Compile Include="Models\Response\AccountType.cs" />
     <Compile Include="Models\Request\ReleaseAssetUpload.cs" />
     <Compile Include="Models\Request\RepositoryRequest.cs" />
-=======
-    <Compile Include="Clients\IRepositoryForksClient.cs" />
-    <Compile Include="Clients\IRepositoryHooksClient.cs" />
-    <Compile Include="Clients\RepositoryForksClient.cs" />
-    <Compile Include="Clients\RepositoryHooksClient.cs" />
-    <Compile Include="Models\Request\EditRepositoryHook.cs" />
-    <Compile Include="Models\Request\NewRepositoryFork.cs" />
-    <Compile Include="Models\Request\NewRepositoryHook.cs" />
-    <Compile Include="Models\Request\TestRepositoryHook.cs" />
-    <Compile Include="Models\Response\RepositoryHook.cs" />
->>>>>>> 0cd52831
   </ItemGroup>
   <Import Project="$(MSBuildExtensionsPath)\Xamarin\iOS\Xamarin.MonoTouch.CSharp.targets" />
   <Import Project="$(MSBuildBinPath)\Microsoft.CSharp.targets" />
